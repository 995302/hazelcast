/*
 * Copyright (c) 2008-2023, Hazelcast, Inc. All Rights Reserved.
 *
 * Licensed under the Apache License, Version 2.0 (the "License");
 * you may not use this file except in compliance with the License.
 * You may obtain a copy of the License at
 *
 * http://www.apache.org/licenses/LICENSE-2.0
 *
 * Unless required by applicable law or agreed to in writing, software
 * distributed under the License is distributed on an "AS IS" BASIS,
 * WITHOUT WARRANTIES OR CONDITIONS OF ANY KIND, either express or implied.
 * See the License for the specific language governing permissions and
 * limitations under the License.
 */

package com.hazelcast.client.map;

import com.hazelcast.client.config.ClientConfig;
import com.hazelcast.client.impl.proxy.ClientMapProxy;
import com.hazelcast.client.map.helpers.GenericEvent;
import com.hazelcast.client.test.TestHazelcastFactory;
import com.hazelcast.config.Config;
import com.hazelcast.config.MapConfig;
import com.hazelcast.config.MapStoreConfig;
import com.hazelcast.core.EntryAdapter;
import com.hazelcast.core.EntryEvent;
import com.hazelcast.core.EntryListener;
import com.hazelcast.core.EntryView;
import com.hazelcast.core.HazelcastInstance;
import com.hazelcast.map.EntryProcessor;
import com.hazelcast.map.IMap;
import com.hazelcast.map.LocalMapStats;
import com.hazelcast.map.MapEvent;
import com.hazelcast.map.MapStoreAdapter;
import com.hazelcast.map.impl.SimpleEntryView;
import com.hazelcast.map.listener.EntryAddedListener;
import com.hazelcast.map.listener.EntryExpiredListener;
import com.hazelcast.multimap.MultiMap;
import com.hazelcast.nio.ObjectDataInput;
import com.hazelcast.nio.ObjectDataOutput;
import com.hazelcast.nio.serialization.DataSerializable;
import com.hazelcast.internal.serialization.impl.portable.NamedPortable;
import com.hazelcast.nio.serialization.Portable;
import com.hazelcast.internal.serialization.impl.TestSerializationConstants;
import com.hazelcast.partition.PartitionAware;
import com.hazelcast.query.Predicate;
import com.hazelcast.query.Predicates;
import com.hazelcast.query.SampleTestObjects;
import com.hazelcast.query.impl.predicates.InstanceOfPredicate;
import com.hazelcast.spi.impl.InternalCompletableFuture;
import com.hazelcast.test.HazelcastParallelClassRunner;
import com.hazelcast.test.HazelcastTestSupport;
import com.hazelcast.test.annotation.ParallelJVMTest;
import com.hazelcast.test.annotation.QuickTest;
import org.assertj.core.api.SoftAssertions;
import org.junit.After;
import org.junit.Before;
import org.junit.Test;
import org.junit.experimental.categories.Category;
import org.junit.runner.RunWith;

import java.io.Serializable;
import java.time.Duration;
import java.time.Instant;
<<<<<<< HEAD
=======
import java.util.ArrayList;
>>>>>>> 7e760b07
import java.util.Collection;
import java.util.HashMap;
import java.util.HashSet;
import java.util.List;
import java.util.Map;
import java.util.Set;
import java.util.UUID;
import java.util.concurrent.CompletableFuture;
import java.util.concurrent.CountDownLatch;
import java.util.concurrent.Future;
import java.util.concurrent.TimeUnit;
import java.util.concurrent.atomic.AtomicInteger;

import static java.util.Collections.emptyList;
import static java.util.Collections.emptyMap;
import static org.assertj.core.api.Assertions.assertThat;
<<<<<<< HEAD
=======
import static org.assertj.core.api.Assertions.entry;
>>>>>>> 7e760b07
import static org.assertj.core.util.Lists.newArrayList;
import static org.junit.Assert.assertEquals;
import static org.junit.Assert.assertFalse;
import static org.junit.Assert.assertNotNull;
import static org.junit.Assert.assertNull;
import static org.junit.Assert.assertTrue;

@RunWith(HazelcastParallelClassRunner.class)
@Category({QuickTest.class, ParallelJVMTest.class})
public class ClientMapTest extends HazelcastTestSupport {

    private final TestHazelcastFactory hazelcastFactory = new TestHazelcastFactory();

    private TestMapStore flushMapStore = new TestMapStore();
    private TestMapStore transientMapStore = new TestMapStore();

    private HazelcastInstance server;
    private HazelcastInstance client;

    @Before
    public void setup() {
        Config config = getConfig();
        config.getMapConfig("flushMap").
                setMapStoreConfig(new MapStoreConfig()
                        .setWriteDelaySeconds(1000)
                        .setImplementation(flushMapStore));
        config.getMapConfig("putTransientMap").
                setMapStoreConfig(new MapStoreConfig()
                        .setWriteDelaySeconds(1000)
                        .setImplementation(transientMapStore));

        server = hazelcastFactory.newHazelcastInstance(config);

        ClientConfig clientConfig = getClientConfig();
        clientConfig.getSerializationConfig()
                .addPortableFactory(TestSerializationConstants.PORTABLE_FACTORY_ID, classId -> new NamedPortable());
        client = hazelcastFactory.newHazelcastClient(clientConfig);
    }

    @After
    public void tearDown() {
        hazelcastFactory.terminateAll();
    }

    @Test
    public void testIssue537() {
        IMap<String, GenericEvent> map = createMap();
        AddAndExpiredListener listener = new AddAndExpiredListener();
        UUID id = map.addEntryListener(listener, true);

        map.put("key1", new GenericEvent("value1"), 2, TimeUnit.SECONDS);

        assertOpenEventually(listener.latch);
        assertOpenEventually(listener.nullLatch);

        map.removeEntryListener(id);
        map.put("key2", new GenericEvent("value2"));
        assertEquals(1, map.size());
    }

    private static class AddAndExpiredListener implements EntryAddedListener<String, GenericEvent>,
            EntryExpiredListener<String, GenericEvent> {

        final CountDownLatch latch = new CountDownLatch(2);
        final CountDownLatch nullLatch = new CountDownLatch(2);

        @Override
        public void entryAdded(EntryEvent<String, GenericEvent> event) {
            latch.countDown();
        }

        @Override
        public void entryExpired(EntryEvent<String, GenericEvent> event) {
            GenericEvent value = event.getValue();
            GenericEvent oldValue = event.getOldValue();
            if (value == null) {
                nullLatch.countDown();
            }
            if (oldValue != null) {
                nullLatch.countDown();
            }
            latch.countDown();
        }

        public CountDownLatch getLatch() {
            return latch;
        }

        public CountDownLatch getNullLatch() {
            return nullLatch;
        }
    }

    @Test
    public void testSerializationServiceNullClassLoaderProblem() {
        IMap<Integer, SampleTestObjects.PortableEmployee> map = client.getMap("test");

        // If the classloader is null the following call throws NullPointerException
        map.values(new InstanceOfPredicate(SampleTestObjects.PortableEmployee.class));
    }

    @Test
    public void testContains() {
        IMap<String, String> map = createMap();
        fillMap(map);

        assertFalse(map.containsKey("key10"));
        assertTrue(map.containsKey("key1"));

        assertFalse(map.containsValue("value10"));
        assertTrue(map.containsValue("value1"));
    }

    @Test
    public void testGet() {
        IMap<String, String> map = createMap();
        fillMap(map);
        for (int i = 0; i < 10; i++) {
            String actual = map.get("key" + i);
            assertEquals("value" + i, actual);
        }
    }

    @Test
    public void testRemoveAndDelete() {
        IMap<String, String> map = createMap();
        fillMap(map);
        assertNull(map.remove("key10"));
        map.delete("key9");
        assertEquals(9, map.size());
        for (int i = 0; i < 9; i++) {
            String actual = map.remove("key" + i);
            assertEquals("value" + i, actual);
        }
        assertEquals(0, map.size());
    }

    @Test
    public void testRemoveIfSame() {
        IMap<String, String> map = createMap();
        fillMap(map);
        assertFalse(map.remove("key2", "value"));
        assertEquals(10, map.size());

        assertTrue(map.remove("key2", "value2"));
        assertEquals(9, map.size());
    }

    @Test
    public void testFlush() {
        flushMapStore.latch = new CountDownLatch(1);
        IMap<Long, String> map = client.getMap("flushMap");
        map.put(1L, "value");
        map.flush();
        assertOpenEventually(flushMapStore.latch);
    }

    @Test
    public void testGetAllPutAll() {
        Map<Integer, Integer> expectedMap = new HashMap<>();
        for (int i = 0; i < 100; i++) {
            expectedMap.put(i, i);
        }

        IMap<Integer, Integer> map = createMap();
        map.putAll(expectedMap);
        assertEquals(100, map.size());
        for (int i = 0; i < 100; i++) {
            int actual = map.get(i);
            assertEquals(i, actual);
        }

        Set<Integer> keySet = new HashSet<>();
        keySet.add(1);
        keySet.add(3);
        Map getAllMap = map.getAll(keySet);
        assertEquals(2, getAllMap.size());
        assertEquals(1, getAllMap.get(1));
        assertEquals(3, getAllMap.get(3));
    }

    @Test
    public void testPutAllWithTooManyEntries() {
        Map<Integer, Integer> expectedMap = new HashMap<>();
        for (int i = 0; i < 1000; i++) {
            expectedMap.put(i, i);
        }

        IMap<Integer, Integer> map = createMap();
        map.putAll(expectedMap);
        assertEquals(1000, map.size());
        for (int i = 0; i < 1000; i++) {
            int actual = map.get(i);
            assertEquals(i, actual);
        }
    }

    @Test
    public void testAsyncGet() throws Exception {
        IMap<String, String> map = createMap();
        fillMap(map);

        Future<String> future = map.getAsync("key1").toCompletableFuture();
        assertEquals("value1", future.get());
    }

    @Test
    public void testAsyncPut() throws Exception {
        IMap<String, String> map = createMap();
        fillMap(map);
        Future<String> future = map.putAsync("key3", "value").toCompletableFuture();
        assertEquals("value3", future.get());
        assertEquals("value", map.get("key3"));
    }

    @Test
    public void testAsyncPutWithTtl() throws Exception {
        IMap<String, String> map = createMap();
        final CountDownLatch latch = new CountDownLatch(1);
        map.addEntryListener((EntryExpiredListener<String, String>) event -> latch.countDown(), true);

        Future<String> future = map.putAsync("key", "value1", 10, TimeUnit.SECONDS).toCompletableFuture();
        assertNull(future.get());
        assertEquals("value1", map.get("key"));

        assertOpenEventually(latch);
        assertNull(map.get("key"));
    }

    @Test
    public void testAsyncPutWithMaxIdle() throws Exception {
        IMap<String, String> map = createMap();
        final CountDownLatch latch = new CountDownLatch(1);
        map.addEntryListener((EntryExpiredListener<String, String>) event -> latch.countDown(), true);

        Future<String> future = map.putAsync("key", "value1", 0, TimeUnit.SECONDS, 10, TimeUnit.SECONDS).toCompletableFuture();
        assertNull(future.get());
        assertEquals("value1", map.get("key"));

        assertOpenEventually(latch);
        assertNull(map.get("key"));
    }

    @Test
    public void testAsyncSet() throws Exception {
        IMap<String, String> map = createMap();
        fillMap(map);
        Future<Void> future = map.setAsync("key3", "value").toCompletableFuture();
        future.get();
        assertEquals("value", map.get("key3"));
    }

    @Test
    public void testAsyncSetWithTtl() throws Exception {
        IMap<String, String> map = createMap();
        final CountDownLatch latch = new CountDownLatch(1);
        map.addEntryListener((EntryExpiredListener<String, String>) event -> latch.countDown(), true);

        Future<Void> future = map.setAsync("key", "value1", 10, TimeUnit.SECONDS).toCompletableFuture();
        future.get();
        assertEquals("value1", map.get("key"));

        assertOpenEventually(latch);
        assertNull(map.get("key"));
    }

    @Test
    public void testAsyncSetWithMaxIdle() throws Exception {
        IMap<String, String> map = createMap();
        final CountDownLatch latch = new CountDownLatch(1);
        map.addEntryListener((EntryExpiredListener<String, String>) event -> latch.countDown(), true);

        Future<Void> future = map.setAsync("key", "value1", 0, TimeUnit.SECONDS, 10, TimeUnit.SECONDS).toCompletableFuture();
        future.get();
        assertEquals("value1", map.get("key"));

        assertOpenEventually(latch);
        assertNull(map.get("key"));
    }

    @Test
    public void testAsyncRemove() throws Exception {
        IMap<String, String> map = createMap();
        fillMap(map);
        Future<String> future = map.removeAsync("key4").toCompletableFuture();
        assertEquals("value4", future.get());
        assertEquals(9, map.size());
    }

    @Test
    public void testPutAllEmpty() {
        IMap<Integer, Integer> map = createMap();
        map.putAll(emptyMap());
    }

    @Test
    public void tstPutAllAsyncEmpty() {
        IMap<Integer, Integer> map = createMap();
        ((ClientMapProxy<Integer, Integer>) map).putAllAsync(emptyMap());
    }

    @Test
    public void testAsyncPutAll()  {
        IMap<String, String> map = createMap();
        Map<String, String> tmpMap = new HashMap<>();
        fillMap(tmpMap);
        InternalCompletableFuture<Void> future = ((ClientMapProxy<String, String>) map).putAllAsync(tmpMap);
        assertEqualsEventually(() -> future.isDone(), true);
        assertEquals(map.size(), tmpMap.size());
        assertEquals(tmpMap, new HashMap<>(map));
    }

    @Test
    public void testPutAllWithMetadata() {
        String mapName = randomMapName();
        client.getConfig().addMapConfig(new MapConfig(mapName).setPerEntryStatsEnabled(true));
        IMap<String, String> map = client.getMap(mapName);
        ClientMapProxy<String, String> mapProxy = (ClientMapProxy<String, String>) map;

        // The times are in milliseconds, but have second precision
        long now = Duration.ofSeconds(Instant.now().getEpochSecond()).toMillis();
        SimpleEntryView<String, String> entryView = new SimpleEntryView<String, String>()
                .withKey("key")
                .withValue("value")
                .withCreationTime(now)
                .withHits(42)
                .withExpirationTime(now + Duration.ofMinutes(1).toMillis())
                .withLastAccessTime(now)
                .withLastUpdateTime(now)
                .withVersion(5)
                .withTtl(60_000)
                .withMaxIdle(60_000);

        CompletableFuture<Void> future = mapProxy.putAllWithMetadataAsync(newArrayList(entryView));
        assertEqualsEventually(() -> future.isDone(), true);
        EntryView<String, String> actual = map.getEntryView("key");

        SoftAssertions sa = new SoftAssertions();

        sa.assertThat(actual.getCreationTime()).describedAs("creationTime").isEqualTo(entryView.getCreationTime());
        sa.assertThat(actual.getExpirationTime()).describedAs("expirationTime").isEqualTo(entryView.getExpirationTime());
        sa.assertThat(actual.getLastAccessTime()).describedAs("lastAccessTime").isEqualTo(entryView.getLastAccessTime());
        sa.assertThat(actual.getLastUpdateTime()).describedAs("lastUpdateTime").isEqualTo(entryView.getLastUpdateTime());
        sa.assertThat(actual.getTtl()).describedAs("ttl").isEqualTo(entryView.getTtl());
        sa.assertThat(actual.getMaxIdle()).describedAs("maxIdle").isEqualTo(entryView.getMaxIdle());

        sa.assertAll();

        assertThat((Map) map).hasSize(1);
    }

    @Test
<<<<<<< HEAD
=======
    public void testWithMetadataMultipleEntries() {
        String mapName = randomMapName();
        client.getConfig().addMapConfig(new MapConfig(mapName).setPerEntryStatsEnabled(true));
        IMap<String, String> map = client.getMap(mapName);
        ClientMapProxy<String, String> mapProxy = (ClientMapProxy<String, String>) map;

        List<EntryView<String, String>> entries = new ArrayList<>();
        for (int i = 0; i < 1000; i++) {
            entries.add(new SimpleEntryView<>("key-" + i, "value-" + i));
        }

        CompletableFuture<Void> future = mapProxy.putAllWithMetadataAsync(entries);
        assertEqualsEventually(() -> future.isDone(), true);

        assertThat((Map<String, String>) map).hasSize(1000);
        for (int i = 0; i < 1000; i++) {
            assertThat((Map<String, String>) map).contains(entry("key-" + i, "value-" + i));
        }
    }

    @Test
>>>>>>> 7e760b07
    public void testPutAllWithMetadataEmpty() {
        String mapName = randomMapName();
        client.getConfig().addMapConfig(new MapConfig(mapName).setPerEntryStatsEnabled(true));
        IMap<String, String> map = client.getMap(mapName);
        ClientMapProxy<String, String> mapProxy = (ClientMapProxy<String, String>) map;

        CompletableFuture<Void> future = mapProxy.putAllWithMetadataAsync(emptyList());
        assertEqualsEventually(() -> future.isDone(), true);

        assertThat((Map<String, String>) map).isEmpty();
    }

    @Test
    public void testTryPutRemove() {
        final IMap<String, String> map = createMap();
        assertTrue(map.tryPut("key1", "value1", 1, TimeUnit.SECONDS));
        assertTrue(map.tryPut("key2", "value2", 1, TimeUnit.SECONDS));
        map.lock("key1");
        map.lock("key2");

        final CountDownLatch latch = new CountDownLatch(2);

        new Thread(() -> {
            boolean result = map.tryPut("key1", "value3", 1, TimeUnit.SECONDS);
            if (!result) {
                latch.countDown();
            }
        }).start();

        new Thread(() -> {
            boolean result = map.tryRemove("key2", 1, TimeUnit.SECONDS);
            if (!result) {
                latch.countDown();
            }
        }).start();

        assertOpenEventually(latch);
        assertEquals("value1", map.get("key1"));
        assertEquals("value2", map.get("key2"));
        map.forceUnlock("key1");
        map.forceUnlock("key2");

    }

    @Test
    public void testPutTtl() {
        final IMap<String, String> map = createMap();
        map.put("key1", "value1", 10, TimeUnit.SECONDS);
        assertNotNull(map.get("key1"));
        assertTrueEventually(() -> assertNull(map.get("key1")));
    }

    @Test
    public void testPutIfAbsent() {
        IMap<String, String> map = createMap();
        assertNull(map.putIfAbsent("key1", "value1"));
        assertEquals("value1", map.putIfAbsent("key1", "value3"));
    }

    @Test
    public void testPutIfAbsentTtl() {
        final IMap<String, String> map = createMap();
        assertNull(map.putIfAbsent("key1", "value1", 10, TimeUnit.SECONDS));
        assertEquals("value1", map.putIfAbsent("key1", "value3", 1, TimeUnit.SECONDS));
        assertTrueEventually(() -> assertNull(map.get("key1")));
        assertNull(map.putIfAbsent("key1", "value3", 10, TimeUnit.SECONDS));
        assertEquals("value3", map.putIfAbsent("key1", "value4", 1, TimeUnit.SECONDS));
    }

    @Test
    public void testSet() {
        final IMap<String, String> map = createMap();
        map.set("key1", "value1");
        assertEquals("value1", map.get("key1"));

        map.set("key1", "value2");
        assertEquals("value2", map.get("key1"));

        map.set("key1", "value3", 1, TimeUnit.SECONDS);

        assertTrueEventually(() -> assertNull(map.get("key1")));
    }

    @Test
    public void testPutTransient() throws Exception {
        transientMapStore.latch = new CountDownLatch(1);
        IMap<Long, String> map = client.getMap("putTransientMap");
        map.putTransient(3L, "value1", 100, TimeUnit.SECONDS);
        map.flush();
        assertFalse(transientMapStore.latch.await(5, TimeUnit.SECONDS));
    }

    @Test
    public void testLock() {
        final IMap<String, String> map = createMap();
        map.put("key1", "value1");
        assertEquals("value1", map.get("key1"));
        map.lock("key1");
        final CountDownLatch latch = new CountDownLatch(1);
        new Thread(() -> {
            map.tryPut("key1", "value2", 1, TimeUnit.SECONDS);
            latch.countDown();
        }).start();
        assertOpenEventually(latch);
        assertEquals("value1", map.get("key1"));
        map.forceUnlock("key1");
    }

    @Test
    public void testTryLock() throws Exception {
        final IMap<String, String> map = createMap();
        assertTrue(map.tryLock("key1", 2, TimeUnit.SECONDS));

        final CountDownLatch latch = new CountDownLatch(1);
        new Thread(() -> {
            try {
                if (!map.tryLock("key1", 2, TimeUnit.SECONDS)) {
                    latch.countDown();
                }
            } catch (InterruptedException e) {
                e.printStackTrace();
            }
        }).start();
        assertOpenEventually(latch);
        assertTrue(map.isLocked("key1"));

        final CountDownLatch latch2 = new CountDownLatch(1);
        new Thread(() -> {
            try {
                if (map.tryLock("key1", 20, TimeUnit.SECONDS)) {
                    latch2.countDown();
                }
            } catch (InterruptedException e) {
                e.printStackTrace();
            }
        }).start();
        Thread.sleep(1000);
        map.unlock("key1");
        assertOpenEventually(latch2);
        assertTrue(map.isLocked("key1"));
        map.forceUnlock("key1");
    }

    @Test
    public void testForceUnlock() {
        final IMap<String, String> map = createMap();
        map.lock("key1");

        final CountDownLatch latch = new CountDownLatch(1);
        new Thread(() -> {
            map.forceUnlock("key1");
            latch.countDown();
        }).start();
        assertOpenEventually(latch);
        assertFalse(map.isLocked("key1"));
    }

    @Test
    public void testValuesWithPredicate() {
        IMap<String, String> map = createMap();
        fillMap(map);

        Collection values = map.values(Predicates.sql("this == value1"));
        assertEquals(1, values.size());
        assertEquals("value1", values.iterator().next());
    }

    @Test
    public void testValues() {
        IMap<String, String> map = createMap();
        fillMap(map);

        Collection values = map.values();
        assertEquals(10, values.size());
    }

    @Test
    public void testReplace() {
        IMap<String, String> map = createMap();
        assertNull(map.replace("key1", "value1"));
        map.put("key1", "value1");
        assertEquals("value1", map.replace("key1", "value2"));
        assertEquals("value2", map.get("key1"));

        assertFalse(map.replace("key1", "value1", "value3"));
        assertEquals("value2", map.get("key1"));
        assertTrue(map.replace("key1", "value2", "value3"));
        assertEquals("value3", map.get("key1"));
    }

    @Test
    public void testExecuteOnKey() {
        IMap<Integer, Integer> map = createMap();
        map.put(1, 1);
        assertEquals(2, (int) map.executeOnKey(1, new IncrementerEntryProcessor()));
    }

    @Test
    public void testSubmitToKey() throws Exception {
        IMap<Integer, Integer> map = createMap();
        map.put(1, 1);
        Future future = map.submitToKey(1, new IncrementerEntryProcessor()).toCompletableFuture();
        assertEquals(2, future.get());

        int actual = map.get(1);
        assertEquals(2, actual);
    }

    @Test
    public void testSubmitToNonExistentKey() throws Exception {
        IMap<Integer, Integer> map = createMap();
        Future future = map.submitToKey(11, new IncrementerEntryProcessor()).toCompletableFuture();
        assertEquals(1, future.get());

        int actual = map.get(11);
        assertEquals(1, actual);
    }

    @Test
    public void testSubmitToKeyWithCallback() {
        IMap<Integer, Integer> map = createMap();
        map.put(1, 1);

        final AtomicInteger result = new AtomicInteger();
        final CountDownLatch latch = new CountDownLatch(1);

        map.submitToKey(1, new IncrementerEntryProcessor()).thenAcceptAsync(v -> {
            result.set(v);
            latch.countDown();
        });
        assertOpenEventually(latch);
        assertEquals(2, result.get());

        int actual = map.get(1);
        assertEquals(2, actual);
    }

    @Test
    public void testListener() {
        IMap<String, String> map = createMap();
        final CountDownLatch latch1Add = new CountDownLatch(5);
        final CountDownLatch latch1Remove = new CountDownLatch(2);
        EntryListener<String, String> listener1 = new EntryAdapter<String, String>() {
            @Override
            public void entryAdded(EntryEvent<String, String> event) {
                latch1Add.countDown();
            }

            @Override
            public void entryRemoved(EntryEvent<String, String> event) {
                latch1Remove.countDown();
            }
        };

        final CountDownLatch latch2Add = new CountDownLatch(1);
        final CountDownLatch latch2Remove = new CountDownLatch(1);
        EntryListener<String, String> listener2 = new EntryAdapter<String, String>() {
            @Override
            public void entryAdded(EntryEvent<String, String> event) {
                latch2Add.countDown();
            }

            @Override
            public void entryRemoved(EntryEvent<String, String> event) {
                latch2Remove.countDown();
            }
        };

        map.addEntryListener(listener1, false);
        map.addEntryListener(listener2, "key3", true);

        sleepSeconds(1);

        map.put("key1", "value1");
        map.put("key2", "value2");
        map.put("key3", "value3");
        map.put("key4", "value4");
        map.put("key5", "value5");

        map.remove("key1");
        map.remove("key3");

        assertOpenEventually(latch1Add);
        assertOpenEventually(latch1Remove);
        assertOpenEventually(latch2Add);
        assertOpenEventually(latch2Remove);
    }

    @Test
    public void testPredicateListenerWithPortableKey() throws Exception {
        IMap<Portable, Integer> tradeMap = createMap();

        final AtomicInteger atomicInteger = new AtomicInteger(0);
        final CountDownLatch countDownLatch = new CountDownLatch(1);
        EntryListener listener = new EntryAdapter() {
            @Override
            public void entryAdded(EntryEvent event) {
                atomicInteger.incrementAndGet();
                countDownLatch.countDown();
            }
        };

        NamedPortable key = new NamedPortable("a", 1);
        tradeMap.addEntryListener(listener, key, true);
        NamedPortable key2 = new NamedPortable("b", 2);
        tradeMap.put(key2, 1);

        assertFalse(countDownLatch.await(5, TimeUnit.SECONDS));
        assertEquals(0, atomicInteger.get());
    }

    @Test
    public void testBasicPredicate() {
        IMap<String, String> map = createMap();
        fillMap(map);

        Collection collection = map.values(Predicates.sql("this == value1"));
        assertEquals("value1", collection.iterator().next());

        Set<String> set = map.keySet(Predicates.sql("this == value1"));
        assertEquals("key1", set.iterator().next());

        Set<Map.Entry<String, String>> set1 = map.entrySet(Predicates.sql("this == value1"));
        assertEquals("key1", set1.iterator().next().getKey());
        assertEquals("value1", set1.iterator().next().getValue());
    }

    /**
     * Issue #923
     */
    @Test
    public void testPartitionAwareKey() {
        String name = randomString();
        PartitionAwareKey key = new PartitionAwareKey("123");
        String value = "value";

        IMap<PartitionAwareKey, String> map1 = server.getMap(name);
        map1.put(key, value);
        assertEquals(value, map1.get(key));

        IMap<PartitionAwareKey, String> map2 = client.getMap(name);
        assertEquals(value, map2.get(key));
    }

    @Test
    public void testExecuteOnKeys() throws Exception {
        testExecuteOnKeys(false);
    }

    @Test
    public void testSubmitToKeys() throws Exception {
        testExecuteOnKeys(true);
    }

    private void testExecuteOnKeys(boolean async) throws Exception {
        String name = randomString();
        IMap<Integer, Integer> map = client.getMap(name);
        IMap<Integer, Integer> map2 = client.getMap(name);

        for (int i = 0; i < 10; i++) {
            map.put(i, 0);
        }
        Set<Integer> keys = new HashSet<>();
        keys.add(1);
        keys.add(4);
        keys.add(7);
        keys.add(9);

        Map<Integer, Integer> resultMap;
        if (async) {
            ClientMapProxy<Integer, Integer> clientProxy = (ClientMapProxy<Integer, Integer>) map2;
            resultMap = clientProxy.submitToKeys(keys, new IncrementerEntryProcessor()).get();
        } else {
            resultMap = map2.executeOnKeys(keys, new IncrementerEntryProcessor());
        }
        assertEquals(1, (int) resultMap.get(1));
        assertEquals(1, (int) resultMap.get(4));
        assertEquals(1, (int) resultMap.get(7));
        assertEquals(1, (int) resultMap.get(9));
        assertEquals(1, (int) map.get(1));
        assertEquals(0, (int) map.get(2));
        assertEquals(0, (int) map.get(3));
        assertEquals(1, (int) map.get(4));
        assertEquals(0, (int) map.get(5));
        assertEquals(0, (int) map.get(6));
        assertEquals(1, (int) map.get(7));
        assertEquals(0, (int) map.get(8));
        assertEquals(1, (int) map.get(9));
    }

    @Test
    public void testListeners_clearAllFromNode() {
        CountDownLatch gateAdd = new CountDownLatch(1);
        CountDownLatch gateClearAll = new CountDownLatch(1);
        EntryListener<Integer, Deal> listener = new IntegerDealEntryListener(gateAdd, null, null,
                null, null, gateClearAll, null);

        String name = randomString();
        MultiMap<Integer, Deal> multiMap = client.getMultiMap(name);
        multiMap.addEntryListener(listener, false);
        multiMap.put(1, new Deal(1));

        server.getMultiMap(name).clear();
        assertOpenEventually(gateAdd);
        assertOpenEventually(gateClearAll);
    }

    /**
     * Issue #996
     */
    @Test
    public void testEntryListener() throws Exception {
        CountDownLatch gateAdd = new CountDownLatch(3);
        CountDownLatch gateRemove = new CountDownLatch(1);
        CountDownLatch gateEvict = new CountDownLatch(1);
        CountDownLatch gateExpiry = new CountDownLatch(1);
        CountDownLatch gateUpdate = new CountDownLatch(1);
        CountDownLatch gateClearAll = new CountDownLatch(1);
        CountDownLatch gateEvictAll = new CountDownLatch(1);

        String mapName = randomString();

        IMap<Integer, Deal> serverMap = server.getMap(mapName);
        serverMap.put(3, new Deal(3));

        IMap<Integer, Deal> clientMap = client.getMap(mapName);

        assertEquals(1, clientMap.size());

        EntryListener listener = new IntegerDealEntryListener(gateAdd, gateRemove, gateEvict,
                gateExpiry, gateUpdate, gateClearAll, gateEvictAll);

        clientMap.addEntryListener(listener, Predicates.sql("id=1"), 2, true);
        clientMap.put(2, new Deal(1));
        clientMap.put(2, new Deal(1));
        clientMap.remove(2);

        clientMap.put(2, new Deal(1));
        clientMap.evict(2);

        clientMap.clear();
        clientMap.put(2, new Deal(1));
        clientMap.evictAll();

        clientMap.put(2, new Deal(1), 1, TimeUnit.SECONDS);
        sleepAtLeastSeconds(1);
        clientMap.get(1);

        assertOpenEventually(gateAdd);
        assertOpenEventually(gateRemove);
        assertOpenEventually(gateEvict);
        assertOpenEventually(gateExpiry);
        assertOpenEventually(gateUpdate);
        assertOpenEventually(gateClearAll);
        assertOpenEventually(gateEvictAll);
    }

    @Test
    public void testMapStatistics() {
        String name = randomString();
        IMap<Integer, Integer> map = client.getMap(name);

        int operationCount = 1000;
        for (int i = 0; i < operationCount; i++) {
            map.put(i, i);
            map.set(i, i);
            map.get(i);
            map.remove(i);
        }

        LocalMapStats localMapStats = server.getMap(name).getLocalMapStats();
        assertEquals("put count", operationCount, localMapStats.getPutOperationCount());
        assertEquals("set count", operationCount, localMapStats.getSetOperationCount());
        assertEquals("get count", operationCount, localMapStats.getGetOperationCount());
        assertEquals("remove count", operationCount, localMapStats.getRemoveOperationCount());
        assertTrue("put latency", 0 < localMapStats.getTotalPutLatency());
        assertTrue("set latency", 0 < localMapStats.getTotalSetLatency());
        assertTrue("get latency", 0 < localMapStats.getTotalGetLatency());
        assertTrue("remove latency", 0 < localMapStats.getTotalRemoveLatency());
        assertTrue("max put latency", 0 < localMapStats.getMaxPutLatency());
        assertTrue("max set latency", 0 < localMapStats.getMaxSetLatency());
        assertTrue("max get latency", 0 < localMapStats.getMaxGetLatency());
        assertTrue("max remove latency", 0 < localMapStats.getMaxRemoveLatency());
    }

    @Test
    public void testMapSetWithTtlStatistics() {
        String name = randomString();
        IMap<Integer, Integer> map = client.getMap(name);

        int operationCount = 1000;
        for (int i = 0; i < operationCount; i++) {
            map.set(i, i, 1, TimeUnit.MINUTES);
            map.remove(i);
        }

        LocalMapStats localMapStats = server.getMap(name).getLocalMapStats();
        assertEquals("put count", 0, localMapStats.getPutOperationCount());
        assertEquals("set count", operationCount, localMapStats.getSetOperationCount());
        assertEquals("get count", 0, localMapStats.getGetOperationCount());
        assertEquals("remove count", operationCount, localMapStats.getRemoveOperationCount());

        assertTrue("set latency", localMapStats.getTotalSetLatency() > 0);
        assertTrue("max set latency", localMapStats.getMaxSetLatency() > 0);
    }

    @Test
    public void testMapSetWithTtlAndMaxIdleStatistics() {
        String name = randomString();
        IMap<Integer, Integer> map = client.getMap(name);

        int operationCount = 467;
        for (int i = 0; i < operationCount; i++) {
            map.set(i, i, 1, TimeUnit.MINUTES, 1, TimeUnit.MINUTES);
            map.remove(i);
        }

        LocalMapStats localMapStats = server.getMap(name).getLocalMapStats();
        assertEquals("put count", 0, localMapStats.getPutOperationCount());
        assertEquals("set count", operationCount, localMapStats.getSetOperationCount());
        assertEquals("get count", 0, localMapStats.getGetOperationCount());
        assertEquals("remove count", operationCount, localMapStats.getRemoveOperationCount());

        assertTrue("set latency", localMapStats.getTotalSetLatency() > 0);
        assertTrue("max set latency", localMapStats.getMaxSetLatency() > 0);
    }

    @Test
    public void testMapSetAsyncStatistics() {
        final String name = randomString();
        IMap<Integer, Integer> map = client.getMap(name);

        final int operationCount = 127;
        for (int i = 0; i < operationCount; i++) {
            map.setAsync(i, i);
            map.remove(i);
        }

        assertTrueEventually(() -> {
            LocalMapStats localMapStats = server.getMap(name).getLocalMapStats();
            assertEquals("put count", 0, localMapStats.getPutOperationCount());
            assertEquals("set count", operationCount, localMapStats.getSetOperationCount());
            assertEquals("get count", 0, localMapStats.getGetOperationCount());
            assertEquals("remove count", operationCount, localMapStats.getRemoveOperationCount());

            assertTrue("set latency", localMapStats.getTotalSetLatency() > 0);
            assertTrue("max set latency", localMapStats.getMaxSetLatency() > 0);
        });
    }

    @Test
    public void testMapSetAsyncWithTtlStatistics() {
        final String name = randomString();
        IMap<Integer, Integer> map = client.getMap(name);

        final int operationCount = 333;
        for (int i = 0; i < operationCount; i++) {
            map.setAsync(i, i, 1, TimeUnit.MINUTES);
            map.remove(i);
        }

        assertTrueEventually(() -> {
            LocalMapStats localMapStats = server.getMap(name).getLocalMapStats();
            assertEquals("put count", 0, localMapStats.getPutOperationCount());
            assertEquals("set count", operationCount, localMapStats.getSetOperationCount());
            assertEquals("get count", 0, localMapStats.getGetOperationCount());
            assertEquals("remove count", operationCount, localMapStats.getRemoveOperationCount());

            assertTrue("set latency", localMapStats.getTotalSetLatency() > 0);
            assertTrue("max set latency", localMapStats.getMaxSetLatency() > 0);
        });
    }

    @Test
    public void testMapSetAsyncWithTtlAndMaxIdleStatistics() {
        final String name = randomString();
        IMap<Integer, Integer> map = client.getMap(name);

        final int operationCount = 467;
        for (int i = 0; i < operationCount; i++) {
            map.setAsync(i, i, 1, TimeUnit.MINUTES, 1, TimeUnit.MINUTES);
            map.remove(i);
        }

        assertTrueEventually(() -> {
            LocalMapStats localMapStats = server.getMap(name).getLocalMapStats();
            assertEquals("put count", 0, localMapStats.getPutOperationCount());
            assertEquals("set count", operationCount, localMapStats.getSetOperationCount());
            assertEquals("get count", 0, localMapStats.getGetOperationCount());
            assertEquals("remove count", operationCount, localMapStats.getRemoveOperationCount());

            assertTrue("set latency", localMapStats.getTotalSetLatency() > 0);
            assertTrue("max set latency", localMapStats.getMaxSetLatency() > 0);
        });
    }

    @Test
    public void testEntryListenerWithPredicateOnDeleteOperation() {
        IMap<String, String> serverMap = server.getMap("A");
        IMap<String, String> clientMap = client.getMap("A");

        final CountDownLatch latch = new CountDownLatch(1);
        clientMap.addEntryListener(new EntryAdapter<String, String>() {
            @Override
            public void entryRemoved(EntryEvent<String, String> event) {
                latch.countDown();
            }
        }, new TestPredicate(), true);

        serverMap.put("A", "B");
        clientMap.delete("A");
        assertOpenEventually(latch);
    }

    protected ClientConfig getClientConfig() {
        return new ClientConfig();
    }

    private <K, V> IMap<K, V> createMap() {
        return client.getMap(randomString());
    }

    private void fillMap(Map<String, String> map) {
        for (int i = 0; i < 10; i++) {
            map.put("key" + i, "value" + i);
        }
    }

    private static class IncrementerEntryProcessor
            implements EntryProcessor<Integer, Integer, Integer>, DataSerializable {

        @Override
        public Integer process(Map.Entry<Integer, Integer> entry) {
            Integer value = entry.getValue();
            if (value == null) {
                value = 0;
            }
            if (value == -1) {
                entry.setValue(null);
                return null;
            }
            value++;
            entry.setValue(value);
            return value;
        }

        @Override
        public void writeData(ObjectDataOutput out) {
        }

        @Override
        public void readData(ObjectDataInput in) {
        }
    }

    private static class PartitionAwareKey implements PartitionAware<String>, Serializable {

        private final String partitionKey;

        private PartitionAwareKey(String partitionKey) {
            this.partitionKey = partitionKey;
        }

        @Override
        public String getPartitionKey() {
            return partitionKey;
        }
    }

    private static class IntegerDealEntryListener implements EntryListener<Integer, Deal>, Serializable {

        private final CountDownLatch _gateAdd;
        private final CountDownLatch _gateRemove;
        private final CountDownLatch _gateEvict;
        private final CountDownLatch _gateExpiry;
        private final CountDownLatch _gateUpdate;
        private final CountDownLatch _gateClearAll;
        private final CountDownLatch _gateEvictAll;

        IntegerDealEntryListener(CountDownLatch gateAdd, CountDownLatch gateRemove,
                                 CountDownLatch gateEvict, CountDownLatch gateExpiry,
                                 CountDownLatch gateUpdate, CountDownLatch gateClearAll,
                                 CountDownLatch gateEvictAll) {
            _gateAdd = gateAdd;
            _gateRemove = gateRemove;
            _gateEvict = gateEvict;
            _gateExpiry = gateExpiry;
            _gateUpdate = gateUpdate;
            _gateClearAll = gateClearAll;
            _gateEvictAll = gateEvictAll;
        }

        @Override
        public void entryAdded(EntryEvent<Integer, Deal> event) {
            _gateAdd.countDown();
        }

        @Override
        public void entryEvicted(EntryEvent<Integer, Deal> event) {
            _gateEvict.countDown();
        }

        @Override
        public void entryExpired(EntryEvent<Integer, Deal> event) {
            _gateExpiry.countDown();
        }

        @Override
        public void mapEvicted(MapEvent event) {
            _gateEvictAll.countDown();
        }

        @Override
        public void mapCleared(MapEvent event) {
            _gateClearAll.countDown();
        }

        @Override
        public void entryRemoved(EntryEvent<Integer, Deal> event) {
            _gateRemove.countDown();
        }

        @Override
        public void entryUpdated(EntryEvent<Integer, Deal> event) {
            _gateUpdate.countDown();
        }
    }

    private static class Deal implements Serializable {

        Integer id;

        Deal(Integer id) {
            this.id = id;
        }

        public Integer getId() {
            return id;
        }

        public void setId(Integer id) {
            this.id = id;
        }
    }

    private static class TestPredicate implements Predicate<String, String>, Serializable {

        @Override
        public boolean apply(Map.Entry<String, String> mapEntry) {
            assert mapEntry != null;
            return mapEntry.getKey().equals("A");
        }
    }

    private static class TestMapStore extends MapStoreAdapter<Long, String> {

        public volatile CountDownLatch latch;

        @Override
        public void store(Long key, String value) {
            if (latch != null) {
                latch.countDown();
            }
        }

        @Override
        public void storeAll(Map<Long, String> map) {
            if (latch != null) {
                latch.countDown();
            }
        }

        @Override
        public void deleteAll(Collection<Long> keys) {
            if (latch != null) {
                latch.countDown();
            }
        }

        @Override
        public void delete(Long key) {
            if (latch != null) {
                latch.countDown();
            }
        }
    }
}<|MERGE_RESOLUTION|>--- conflicted
+++ resolved
@@ -63,10 +63,7 @@
 import java.io.Serializable;
 import java.time.Duration;
 import java.time.Instant;
-<<<<<<< HEAD
-=======
 import java.util.ArrayList;
->>>>>>> 7e760b07
 import java.util.Collection;
 import java.util.HashMap;
 import java.util.HashSet;
@@ -83,10 +80,7 @@
 import static java.util.Collections.emptyList;
 import static java.util.Collections.emptyMap;
 import static org.assertj.core.api.Assertions.assertThat;
-<<<<<<< HEAD
-=======
 import static org.assertj.core.api.Assertions.entry;
->>>>>>> 7e760b07
 import static org.assertj.core.util.Lists.newArrayList;
 import static org.junit.Assert.assertEquals;
 import static org.junit.Assert.assertFalse;
@@ -439,8 +433,6 @@
     }
 
     @Test
-<<<<<<< HEAD
-=======
     public void testWithMetadataMultipleEntries() {
         String mapName = randomMapName();
         client.getConfig().addMapConfig(new MapConfig(mapName).setPerEntryStatsEnabled(true));
@@ -462,7 +454,6 @@
     }
 
     @Test
->>>>>>> 7e760b07
     public void testPutAllWithMetadataEmpty() {
         String mapName = randomMapName();
         client.getConfig().addMapConfig(new MapConfig(mapName).setPerEntryStatsEnabled(true));
