/*
 * Copyright (c) 2008-2020, Hazelcast, Inc. All Rights Reserved.
 *
 * Licensed under the Apache License, Version 2.0 (the "License");
 * you may not use this file except in compliance with the License.
 * You may obtain a copy of the License at
 *
 * http://www.apache.org/licenses/LICENSE-2.0
 *
 * Unless required by applicable law or agreed to in writing, software
 * distributed under the License is distributed on an "AS IS" BASIS,
 * WITHOUT WARRANTIES OR CONDITIONS OF ANY KIND, either express or implied.
 * See the License for the specific language governing permissions and
 * limitations under the License.
 */

package com.hazelcast.sql.impl;

import com.hazelcast.core.HazelcastInstance;
import com.hazelcast.internal.serialization.InternalSerializationService;
import com.hazelcast.internal.serialization.impl.DefaultSerializationServiceBuilder;
import com.hazelcast.internal.util.collection.PartitionIdSet;
import com.hazelcast.map.IMap;
import com.hazelcast.map.impl.MapContainer;
import com.hazelcast.map.impl.proxy.MapProxyImpl;
import com.hazelcast.nio.serialization.IdentifiedDataSerializable;
import com.hazelcast.partition.Partition;
import com.hazelcast.partition.PartitionService;
import com.hazelcast.spi.impl.NodeEngineImpl;
import com.hazelcast.sql.HazelcastSqlException;
import com.hazelcast.sql.SqlResult;
import com.hazelcast.sql.SqlRow;
import com.hazelcast.sql.SqlStatement;
import com.hazelcast.sql.impl.exec.CreateExecPlanNodeVisitorHook;
import com.hazelcast.sql.impl.extract.QueryPath;
import com.hazelcast.sql.impl.operation.QueryOperationHandlerImpl;
import com.hazelcast.sql.impl.plan.Plan;
import com.hazelcast.sql.impl.plan.node.MapIndexScanPlanNode;
import com.hazelcast.sql.impl.plan.node.PlanNode;
import com.hazelcast.sql.impl.plan.node.TestPlanNodeVisitorAdapter;
import com.hazelcast.sql.impl.row.HeapRow;
import com.hazelcast.sql.impl.row.ListRowBatch;
import com.hazelcast.sql.impl.row.Row;
import com.hazelcast.sql.impl.row.RowBatch;
import com.hazelcast.sql.impl.state.QueryStateCallback;
import com.hazelcast.sql.impl.worker.QueryFragmentContext;
import com.hazelcast.test.Accessors;
import com.hazelcast.test.HazelcastTestSupport;

import java.util.ArrayList;
import java.util.Arrays;
import java.util.Collections;
import java.util.LinkedHashMap;
import java.util.List;
import java.util.Map;
import java.util.concurrent.atomic.AtomicReference;
import java.util.function.IntFunction;

import static org.junit.Assert.assertEquals;
import static org.junit.Assert.assertNotEquals;
import static org.junit.Assert.assertNotNull;
import static org.junit.Assert.assertTrue;
import static org.junit.Assert.fail;

/**
 * Helper test classes.
 */
public class SqlTestSupport extends HazelcastTestSupport {
    /**
     * Check object equality with additional hash code check.
     *
     * @param first First object.
     * @param second Second object.
     * @param expected Expected result.
     */
    public static void checkEquals(Object first, Object second, boolean expected) {
        if (expected) {
            assertEquals(first, second);
            assertEquals(first.hashCode(), second.hashCode());
        } else {
            assertNotEquals(first, second);
        }
    }

    public static InternalSerializationService getSerializationService() {
        return new DefaultSerializationServiceBuilder().build();
    }

    public static InternalSerializationService getSerializationService(HazelcastInstance instance) {
        return (InternalSerializationService) nodeEngine(instance).getSerializationService();
    }

    public static MapContainer getMapContainer(IMap<?, ?> map) {
        return ((MapProxyImpl<?, ?>) map).getService().getMapServiceContext().getMapContainer(map.getName());
    }

    public static <T> T serialize(Object original) {
        InternalSerializationService ss = getSerializationService();

        return getSerializationService().toObject(ss.toData(original));
    }

    public static <T> T serializeAndCheck(Object original, int expectedClassId) {
        assertTrue(original instanceof IdentifiedDataSerializable);

        IdentifiedDataSerializable original0 = (IdentifiedDataSerializable) original;

        assertEquals(SqlDataSerializerHook.F_ID, original0.getFactoryId());
        assertEquals(expectedClassId, original0.getClassId());

        return serialize(original);
    }

    public static ListRowBatch createMonotonicBatch(int startValue, int size) {
        List<Row> rows = new ArrayList<>(size);

        for (int i = startValue; i < startValue + size; i++) {
            rows.add(HeapRow.of(i));
        }

        return new ListRowBatch(rows);
    }

    public static void checkMonotonicBatch(RowBatch batch, int startValue, int size) {
        assertEquals(size, batch.getRowCount());

        for (int i = 0; i < size; i++) {
            int value = batch.getRow(i).get(0);

            assertEquals(startValue + i, value);
        }
    }

    public static QueryFragmentContext emptyFragmentContext() {
        return emptyFragmentContext(Collections.emptyList());
    }

    public static QueryFragmentContext emptyFragmentContext(List<Object> args) {
        QueryStateCallback stateCallback = new QueryStateCallback() {
            @Override
            public void onFragmentFinished() {
                // No-op.
            }

            @Override
            public void cancel(Exception e, boolean local) {
                // No-op.
            }

            @Override
            public void checkCancelled() {
                // No-op.
            }
        };

        return new QueryFragmentContext(args, new LoggingQueryFragmentScheduleCallback(), stateCallback);
    }

    /**
     * Creates an opaque plan for tests where concrete values inside the plan are not important.
     *
     * @return Plan.
     */
    public static Plan opaquePlan() {
        return new Plan(
            Collections.emptyMap(),
            Collections.emptyList(),
            Collections.emptyList(),
            Collections.emptyMap(),
            Collections.emptyMap(),
            Collections.emptyMap(),
            null,
            QueryParameterMetadata.EMPTY,
            null,
<<<<<<< HEAD
            null,
            Collections.emptySet()
=======
            Collections.emptySet(),
            Collections.emptyList()
>>>>>>> e7d89f1b
        );
    }

    public static QueryPath keyPath(String path) {
        return path(path, true);
    }

    public static QueryPath valuePath(String path) {
        return path(path, false);
    }

    public static QueryPath path(String path, boolean key) {
        return new QueryPath(path, key);
    }

    public static NodeEngineImpl nodeEngine(HazelcastInstance instance) {
        return Accessors.getNodeEngineImpl(instance);
    }

    public static Row row(Object... values) {
        assertNotNull(values);
        assertTrue(values.length > 0);

        return new HeapRow(values);
    }

    public static void setExecHook(HazelcastInstance instance, CreateExecPlanNodeVisitorHook hook) {
        QueryOperationHandlerImpl operationHandler =
            ((SqlServiceImpl) instance.getSql()).getInternalService().getOperationHandler();

        operationHandler.setExecHook(hook);
    }

    public static SqlInternalService sqlInternalService(HazelcastInstance instance) {
        return nodeEngine(instance).getSqlService().getInternalService();
    }

    public static List<SqlRow> execute(HazelcastInstance member, String sql, Object... params) {
        SqlStatement query = new SqlStatement(sql);

        if (params != null) {
            query.setParameters(Arrays.asList(params));
        }

        List<SqlRow> rows = new ArrayList<>();

        try (SqlResult result = member.getSql().execute(query)) {
            for (SqlRow row : result) {
                rows.add(row);
            }
        }

        return rows;
    }

    public static void clearPlanCache(HazelcastInstance member) {
        ((SqlServiceImpl) member.getSql()).getPlanCache().clear();
    }

    public HazelcastSqlException executeWithException(HazelcastInstance member, String sql, Object... params) {
        SqlStatement query = new SqlStatement(sql);

        if (params != null) {
            for (Object param : params) {
                query.addParameter(param);
            }
        }

        return executeWithException(member, query);
    }

    @SuppressWarnings("StatementWithEmptyBody")
    public HazelcastSqlException executeWithException(HazelcastInstance member, SqlStatement query) {
        try (SqlResult res = member.getSql().execute(query)) {
            for (SqlRow ignore : res) {
                // No-op.
            }
        } catch (HazelcastSqlException e) {
            return e;
        }

        fail("Must fail");

        return null;
    }

    public static int getLocalPartition(HazelcastInstance member) {
        PartitionIdSet partitions = getLocalPartitions(member);

        if (partitions.isEmpty()) {
            throw new RuntimeException("Member does nave local partitions");
        }

        return partitions.iterator().next();
    }

    public static PartitionIdSet getLocalPartitions(HazelcastInstance member) {
        PartitionService partitionService = member.getPartitionService();

        PartitionIdSet res = new PartitionIdSet(partitionService.getPartitions().size());

        for (Partition partition : partitionService.getPartitions()) {
            if (partition.getOwner().localMember()) {
                res.add(partition.getPartitionId());
            }
        }

        return res;
    }

    public static <K> K getLocalKey(
        HazelcastInstance member,
        IntFunction<K> keyProducer
    ) {
        return getLocalKeys(member, 1, keyProducer).get(0);
    }

    public static <K> List<K> getLocalKeys(
        HazelcastInstance member,
        int count,
        IntFunction<K> keyProducer
    ) {
        return new ArrayList<>(getLocalEntries(member, count, keyProducer, keyProducer).keySet());
    }

    public static <K, V> Map.Entry<K, V> getLocalEntry(
        HazelcastInstance member,
        IntFunction<K> keyProducer,
        IntFunction<V> valueProducer
    ) {
        return getLocalEntries(member, 1, keyProducer, valueProducer).entrySet().iterator().next();
    }

    public static <K, V> Map<K, V> getLocalEntries(
        HazelcastInstance member,
        int count,
        IntFunction<K> keyProducer,
        IntFunction<V> valueProducer
    ) {
        if (count == 0) {
            return Collections.emptyMap();
        }

        PartitionService partitionService = member.getPartitionService();

        Map<K, V> res = new LinkedHashMap<>();

        for (int i = 0; i < Integer.MAX_VALUE; i++) {
            K key = keyProducer.apply(i);

            if (key == null) {
                continue;
            }

            Partition partition = partitionService.getPartition(key);

            if (!partition.getOwner().localMember()) {
                continue;
            }

            V value = valueProducer.apply(i);

            if (value == null) {
                continue;
            }

            res.put(key, value);

            if (res.size() == count) {
                break;
            }
        }

        if (res.size() < count) {
            throw new RuntimeException("Failed to get the necesasry number of key: " + res.size());
        }

        return res;
    }

    protected static MapIndexScanPlanNode findFirstIndexNode(SqlResult result) {
        SqlResultImpl result0 = (SqlResultImpl) result;

        AtomicReference<MapIndexScanPlanNode> nodeRef = new AtomicReference<>();

        for (int i = 0; i < result0.getPlan().getFragmentCount(); i++) {
            PlanNode fragment = result0.getPlan().getFragment(i);

            fragment.visit(new TestPlanNodeVisitorAdapter() {
                @Override
                public void onMapIndexScanNode(MapIndexScanPlanNode node) {
                    nodeRef.compareAndSet(null, node);

                    super.onMapIndexScanNode(node);
                }
            });
        }

        return nodeRef.get();
    }
}<|MERGE_RESOLUTION|>--- conflicted
+++ resolved
@@ -172,13 +172,9 @@
             null,
             QueryParameterMetadata.EMPTY,
             null,
-<<<<<<< HEAD
             null,
-            Collections.emptySet()
-=======
             Collections.emptySet(),
             Collections.emptyList()
->>>>>>> e7d89f1b
         );
     }
 
