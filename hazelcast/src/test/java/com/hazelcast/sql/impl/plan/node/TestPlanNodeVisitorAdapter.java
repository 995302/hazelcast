--- conflicted
+++ resolved
@@ -86,7 +86,6 @@
     }
 
     @Override
-<<<<<<< HEAD
     public void onAggregateNode(AggregatePlanNode node) {
         // No-op.
     }
@@ -113,9 +112,11 @@
 
     @Override
     public void onFetchNode(FetchPlanNode node) {
-=======
+        // No-op.
+    }
+
+    @Override
     public void onMapScanNode(MapScanPlanNode node) {
->>>>>>> dcf90c03
         // No-op.
     }
 
