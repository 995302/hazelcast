/*
 * Copyright (c) 2008-2013, Hazelcast, Inc. All Rights Reserved.
 *
 * Licensed under the Apache License, Version 2.0 (the "License");
 * you may not use this file except in compliance with the License.
 * You may obtain a copy of the License at
 *
 * http://www.apache.org/licenses/LICENSE-2.0
 *
 * Unless required by applicable law or agreed to in writing, software
 * distributed under the License is distributed on an "AS IS" BASIS,
 * WITHOUT WARRANTIES OR CONDITIONS OF ANY KIND, either express or implied.
 * See the License for the specific language governing permissions and
 * limitations under the License.
 */

package com.hazelcast.concurrent.lock.client;

import com.hazelcast.client.KeyBasedClientRequest;
import com.hazelcast.client.SecureRequest;
import com.hazelcast.concurrent.lock.GetLockCountOperation;
import com.hazelcast.concurrent.lock.InternalLockNamespace;
import com.hazelcast.concurrent.lock.LockPortableHook;
import com.hazelcast.concurrent.lock.LockService;
import com.hazelcast.nio.ObjectDataInput;
import com.hazelcast.nio.ObjectDataOutput;
import com.hazelcast.nio.serialization.Data;
import com.hazelcast.nio.serialization.Portable;
import com.hazelcast.nio.serialization.PortableReader;
import com.hazelcast.nio.serialization.PortableWriter;
import com.hazelcast.security.permission.ActionConstants;
import com.hazelcast.security.permission.LockPermission;
import com.hazelcast.spi.Operation;

import java.io.IOException;
import java.security.Permission;

/**
 * @author mdogan 5/3/13
 */
public final class GetLockCountRequest extends KeyBasedClientRequest
        implements Portable, SecureRequest {

    private Data key;

    public GetLockCountRequest() {
    }

    public GetLockCountRequest(Data key) {
        this.key = key;
    }

    @Override
    protected final Operation prepareOperation() {
        String name = (String) getClientEngine().toObject(key);
        return new GetLockCountOperation(new InternalLockNamespace(name), key);
    }

    @Override
    protected final Object getKey() {
        return key;
    }

    @Override
    public final String getServiceName() {
        return LockService.SERVICE_NAME;
    }

    @Override
    public int getFactoryId() {
        return LockPortableHook.FACTORY_ID;
    }

    @Override
    public int getClassId() {
        return LockPortableHook.GET_LOCK_COUNT;
    }

<<<<<<< HEAD
    public void write(PortableWriter writer) throws IOException {
=======
    @Override
    public void writePortable(PortableWriter writer) throws IOException {
>>>>>>> 708107b9
        ObjectDataOutput out = writer.getRawDataOutput();
        key.writeData(out);
    }

<<<<<<< HEAD
    public void read(PortableReader reader) throws IOException {
=======
    @Override
    public void readPortable(PortableReader reader) throws IOException {
>>>>>>> 708107b9
        ObjectDataInput in = reader.getRawDataInput();
        key = new Data();
        key.readData(in);
    }

    @Override
    public Permission getRequiredPermission() {
        String name = (String) getClientEngine().toObject(key);
        return new LockPermission(name, ActionConstants.ACTION_READ);
    }
}<|MERGE_RESOLUTION|>--- conflicted
+++ resolved
@@ -76,22 +76,12 @@
         return LockPortableHook.GET_LOCK_COUNT;
     }
 
-<<<<<<< HEAD
     public void write(PortableWriter writer) throws IOException {
-=======
-    @Override
-    public void writePortable(PortableWriter writer) throws IOException {
->>>>>>> 708107b9
         ObjectDataOutput out = writer.getRawDataOutput();
         key.writeData(out);
     }
 
-<<<<<<< HEAD
     public void read(PortableReader reader) throws IOException {
-=======
-    @Override
-    public void readPortable(PortableReader reader) throws IOException {
->>>>>>> 708107b9
         ObjectDataInput in = reader.getRawDataInput();
         key = new Data();
         key.readData(in);
