--- conflicted
+++ resolved
@@ -18,13 +18,7 @@
 
 import com.hazelcast.internal.nio.Packet;
 import com.hazelcast.internal.serialization.InternalSerializationService;
-<<<<<<< HEAD
-import com.hazelcast.sql.impl.plan.cache.CachedPlanInvalidationCallback;
-import com.hazelcast.sql.impl.plan.cache.PlanCacheChecker;
-import com.hazelcast.sql.impl.state.QueryClientStateRegistry;
-=======
 import com.hazelcast.sql.SqlErrorCode;
->>>>>>> 4e04000e
 import com.hazelcast.sql.impl.exec.io.flowcontrol.FlowControlFactory;
 import com.hazelcast.sql.impl.exec.io.flowcontrol.simple.SimpleFlowControlFactory;
 import com.hazelcast.sql.impl.exec.root.BlockingRootResultConsumer;
@@ -34,6 +28,8 @@
 import com.hazelcast.sql.impl.operation.QueryExecuteOperationFactory;
 import com.hazelcast.sql.impl.operation.QueryOperationHandlerImpl;
 import com.hazelcast.sql.impl.plan.Plan;
+import com.hazelcast.sql.impl.plan.cache.CachedPlanInvalidationCallback;
+import com.hazelcast.sql.impl.plan.cache.PlanCacheChecker;
 import com.hazelcast.sql.impl.state.QueryClientStateRegistry;
 import com.hazelcast.sql.impl.state.QueryState;
 import com.hazelcast.sql.impl.state.QueryStateRegistry;
@@ -146,7 +142,6 @@
      *
      * @return Query state.
      */
-<<<<<<< HEAD
     public QueryState execute(
         Plan plan,
         List<Object> params,
@@ -154,12 +149,7 @@
         int pageSize,
         CachedPlanInvalidationCallback planInvalidationCallback
     ) {
-        // Prepare parameters.
-        params = prepareParameters(plan, params);
-=======
-    public QueryState execute(Plan plan, List<Object> params, long timeout, int pageSize) {
         prepareParameters(plan, params);
->>>>>>> 4e04000e
 
         // Get local member ID and check if it is still part of the plan.
         UUID localMemberId = nodeServiceProvider.getLocalMemberId();
@@ -219,85 +209,6 @@
 
     public void onPacket(Packet packet) {
         operationHandler.onPacket(packet);
-    }
-
-    private List<Object> prepareParameters(Plan plan, List<Object> params) {
-        assert params != null;
-        QueryParameterMetadata parameterMetadata = plan.getParameterMetadata();
-        int parameterCount = parameterMetadata.getParameterCount();
-        if (parameterCount != params.size()) {
-            throw QueryException.error(
-                "Unexpected parameter count: expected " + parameterCount + ", got " + params.size());
-        }
-        for (int i = 0; i < params.size(); ++i) {
-            Object value = params.get(i);
-            if (value == null) {
-                continue;
-            }
-
-            Converter valueConverter = Converters.getConverter(value.getClass());
-            Converter typeConverter = parameterMetadata.getParameterType(i).getConverter();
-            value = typeConverter.convertToSelf(valueConverter, value);
-            params.set(i, value);
-        }
-
-        return params;
-    }
-
-    private Map<Integer, Long> createEdgeInitialMemoryMapForPlan(Plan plan) {
-        Map<Integer, Integer> inboundEdgeMemberCountMap = plan.getInboundEdgeMemberCountMap();
-
-        Map<Integer, Long> res = new HashMap<>(inboundEdgeMemberCountMap.size());
-
-        for (Map.Entry<Integer, Integer> entry : inboundEdgeMemberCountMap.entrySet()) {
-            res.put(entry.getKey(), getCredit(memoryManager.getMemoryPressure(), entry.getValue()));
-        }
-
-        return res;
-    }
-
-    private static long getCredit(MemoryPressure memoryPressure, int memberCount) {
-        MemoryPressure memoryPressure0;
-
-        if (memberCount <= SMALL_TOPOLOGY_THRESHOLD) {
-            // Small topology. Do not adjust memory pressure.
-            memoryPressure0 = memoryPressure;
-        } else if (memberCount <= MEDIUM_TOPOLOGY_THRESHOLD) {
-            // Medium topology. Treat LOW as MEDIUM.
-            memoryPressure0 = memoryPressure == MemoryPressure.LOW ? MemoryPressure.MEDIUM : memoryPressure;
-        } else {
-            // Large topology. Tread everything as HIGH.
-            memoryPressure0 = MemoryPressure.HIGH;
-        }
-
-        switch (memoryPressure0) {
-            case LOW:
-                // 1Mb
-                return LOW_PRESSURE_CREDIT;
-
-            case MEDIUM:
-                // 512Kb
-                return MEDIUM_PRESSURE_CREDIT;
-
-            case HIGH:
-                // 256Kb
-                return HIGH_PRESSURE_CREDIT;
-
-            default:
-                throw new IllegalStateException("Invalid memory pressure: " + memoryPressure0);
-        }
-    }
-
-    public QueryStateRegistry getStateRegistry() {
-        return stateRegistry;
-    }
-
-    public QueryOperationHandlerImpl getOperationHandler() {
-        return operationHandler;
-    }
-
-    public QueryClientStateRegistry getClientStateRegistry() {
-        return clientStateRegistry;
     }
 
     private void prepareParameters(Plan plan, List<Object> params) {
@@ -329,4 +240,59 @@
         }
     }
 
+    private Map<Integer, Long> createEdgeInitialMemoryMapForPlan(Plan plan) {
+        Map<Integer, Integer> inboundEdgeMemberCountMap = plan.getInboundEdgeMemberCountMap();
+
+        Map<Integer, Long> res = new HashMap<>(inboundEdgeMemberCountMap.size());
+
+        for (Map.Entry<Integer, Integer> entry : inboundEdgeMemberCountMap.entrySet()) {
+            res.put(entry.getKey(), getCredit(memoryManager.getMemoryPressure(), entry.getValue()));
+        }
+
+        return res;
+    }
+
+    private static long getCredit(MemoryPressure memoryPressure, int memberCount) {
+        MemoryPressure memoryPressure0;
+
+        if (memberCount <= SMALL_TOPOLOGY_THRESHOLD) {
+            // Small topology. Do not adjust memory pressure.
+            memoryPressure0 = memoryPressure;
+        } else if (memberCount <= MEDIUM_TOPOLOGY_THRESHOLD) {
+            // Medium topology. Treat LOW as MEDIUM.
+            memoryPressure0 = memoryPressure == MemoryPressure.LOW ? MemoryPressure.MEDIUM : memoryPressure;
+        } else {
+            // Large topology. Tread everything as HIGH.
+            memoryPressure0 = MemoryPressure.HIGH;
+        }
+
+        switch (memoryPressure0) {
+            case LOW:
+                // 1Mb
+                return LOW_PRESSURE_CREDIT;
+
+            case MEDIUM:
+                // 512Kb
+                return MEDIUM_PRESSURE_CREDIT;
+
+            case HIGH:
+                // 256Kb
+                return HIGH_PRESSURE_CREDIT;
+
+            default:
+                throw new IllegalStateException("Invalid memory pressure: " + memoryPressure0);
+        }
+    }
+
+    public QueryStateRegistry getStateRegistry() {
+        return stateRegistry;
+    }
+
+    public QueryOperationHandlerImpl getOperationHandler() {
+        return operationHandler;
+    }
+
+    public QueryClientStateRegistry getClientStateRegistry() {
+        return clientStateRegistry;
+    }
 }