/*
 * Copyright (c) 2008-2020, Hazelcast, Inc. All Rights Reserved.
 *
 * Licensed under the Apache License, Version 2.0 (the "License");
 * you may not use this file except in compliance with the License.
 * You may obtain a copy of the License at
 *
 * http://www.apache.org/licenses/LICENSE-2.0
 *
 * Unless required by applicable law or agreed to in writing, software
 * distributed under the License is distributed on an "AS IS" BASIS,
 * WITHOUT WARRANTIES OR CONDITIONS OF ANY KIND, either express or implied.
 * See the License for the specific language governing permissions and
 * limitations under the License.
 */

package com.hazelcast.sql.impl.type.converter;

import com.hazelcast.sql.impl.type.QueryDataTypeFamily;

import java.math.BigDecimal;

import static com.hazelcast.sql.impl.expression.math.ExpressionMath.DECIMAL_MATH_CONTEXT;

/**
 * Converter for {@link java.lang.Float} type.
 */
public final class FloatConverter extends Converter {

    public static final FloatConverter INSTANCE = new FloatConverter();

    private FloatConverter() {
        super(ID_FLOAT, QueryDataTypeFamily.REAL);
    }

    @Override
    public Class<?> getValueClass() {
        return Float.class;
    }

    @Override
    public byte asTinyint(Object val) {
        float casted = cast(val);
<<<<<<< HEAD
        byte converted = (byte) casted;

        if (converted != (int) casted || !Float.isFinite(casted)) {
            throw cannotConvert(QueryDataTypeFamily.TINYINT, val);
=======
        if (!Float.isFinite(casted)) {
            throw cannotConvert(QueryDataTypeFamily.TINYINT, val);
        }

        // here the overflow may happen: (byte) casted = (byte) (int) casted
        byte converted = (byte) casted;

        // casts from float to int are saturating
        if (converted != (int) casted) {
            throw numericOverflow(QueryDataTypeFamily.TINYINT, val);
>>>>>>> 4e04000e
        }

        return converted;
    }

    @Override
    public short asSmallint(Object val) {
        float casted = cast(val);
<<<<<<< HEAD
        short converted = (short) casted;

        if (converted != (int) casted || !Float.isFinite(casted)) {
            throw cannotConvert(QueryDataTypeFamily.SMALLINT, val);
=======
        if (!Float.isFinite(casted)) {
            throw cannotConvert(QueryDataTypeFamily.SMALLINT, val);
        }

        // here the overflow may happen: (short) casted = (short) (int) casted
        short converted = (short) casted;

        // casts from float to int are saturating
        if (converted != (int) casted) {
            throw numericOverflow(QueryDataTypeFamily.SMALLINT, val);
>>>>>>> 4e04000e
        }

        return converted;
    }

    @Override
    public int asInt(Object val) {
        float casted = cast(val);
<<<<<<< HEAD
        int converted = (int) casted;

        if (converted != (long) casted || !Float.isFinite(casted)) {
            throw cannotConvert(QueryDataTypeFamily.INT, val);
=======
        if (!Float.isFinite(casted)) {
            throw cannotConvert(QueryDataTypeFamily.INT, val);
        }

        // casts from float to int are saturating
        int converted = (int) casted;

        // casts from float to long are saturating
        if (converted != (long) casted) {
            throw numericOverflow(QueryDataTypeFamily.INT, val);
>>>>>>> 4e04000e
        }

        return converted;
    }

    @Override
    public long asBigint(Object val) {
        float casted = cast(val);
<<<<<<< HEAD
        float truncated = (float) (casted > 0.0 ? Math.floor(casted) : Math.ceil(casted));
        long converted = (long) truncated;

        // No checks for NaNs and infinities are needed: NaNs are zeros and
        // infinities are Long.MAX/MIN_VALUE when converted to long.
        if ((float) converted != truncated) {
            throw cannotConvert(QueryDataTypeFamily.BIGINT, val);
=======
        if (!Float.isFinite(casted)) {
            throw cannotConvert(QueryDataTypeFamily.BIGINT, val);
        }

        float truncated = (float) (casted > 0.0 ? Math.floor(casted) : Math.ceil(casted));
        // casts from float to long are saturating
        long converted = (long) truncated;

        if ((float) converted != truncated) {
            throw numericOverflow(QueryDataTypeFamily.BIGINT, val);
>>>>>>> 4e04000e
        }

        return converted;
    }

    @SuppressWarnings("UnpredictableBigDecimalConstructorCall")
    @Override
    public BigDecimal asDecimal(Object val) {
<<<<<<< HEAD
        return new BigDecimal(Float.toString(cast(val)), DECIMAL_MATH_CONTEXT);
=======
        return new BigDecimal(cast(val), DECIMAL_MATH_CONTEXT);
>>>>>>> 4e04000e
    }

    @Override
    public float asReal(Object val) {
        return cast(val);
    }

    @Override
    public double asDouble(Object val) {
        return cast(val);
    }

    @Override
    public String asVarchar(Object val) {
        return Float.toString(cast(val));
    }

    @Override
    public Object convertToSelf(Converter valConverter, Object val) {
        return valConverter.asReal(val);
    }

    private float cast(Object val) {
        return (float) val;
    }

}<|MERGE_RESOLUTION|>--- conflicted
+++ resolved
@@ -41,12 +41,6 @@
     @Override
     public byte asTinyint(Object val) {
         float casted = cast(val);
-<<<<<<< HEAD
-        byte converted = (byte) casted;
-
-        if (converted != (int) casted || !Float.isFinite(casted)) {
-            throw cannotConvert(QueryDataTypeFamily.TINYINT, val);
-=======
         if (!Float.isFinite(casted)) {
             throw cannotConvert(QueryDataTypeFamily.TINYINT, val);
         }
@@ -57,7 +51,6 @@
         // casts from float to int are saturating
         if (converted != (int) casted) {
             throw numericOverflow(QueryDataTypeFamily.TINYINT, val);
->>>>>>> 4e04000e
         }
 
         return converted;
@@ -66,12 +59,6 @@
     @Override
     public short asSmallint(Object val) {
         float casted = cast(val);
-<<<<<<< HEAD
-        short converted = (short) casted;
-
-        if (converted != (int) casted || !Float.isFinite(casted)) {
-            throw cannotConvert(QueryDataTypeFamily.SMALLINT, val);
-=======
         if (!Float.isFinite(casted)) {
             throw cannotConvert(QueryDataTypeFamily.SMALLINT, val);
         }
@@ -82,7 +69,6 @@
         // casts from float to int are saturating
         if (converted != (int) casted) {
             throw numericOverflow(QueryDataTypeFamily.SMALLINT, val);
->>>>>>> 4e04000e
         }
 
         return converted;
@@ -91,12 +77,6 @@
     @Override
     public int asInt(Object val) {
         float casted = cast(val);
-<<<<<<< HEAD
-        int converted = (int) casted;
-
-        if (converted != (long) casted || !Float.isFinite(casted)) {
-            throw cannotConvert(QueryDataTypeFamily.INT, val);
-=======
         if (!Float.isFinite(casted)) {
             throw cannotConvert(QueryDataTypeFamily.INT, val);
         }
@@ -107,7 +87,6 @@
         // casts from float to long are saturating
         if (converted != (long) casted) {
             throw numericOverflow(QueryDataTypeFamily.INT, val);
->>>>>>> 4e04000e
         }
 
         return converted;
@@ -116,15 +95,6 @@
     @Override
     public long asBigint(Object val) {
         float casted = cast(val);
-<<<<<<< HEAD
-        float truncated = (float) (casted > 0.0 ? Math.floor(casted) : Math.ceil(casted));
-        long converted = (long) truncated;
-
-        // No checks for NaNs and infinities are needed: NaNs are zeros and
-        // infinities are Long.MAX/MIN_VALUE when converted to long.
-        if ((float) converted != truncated) {
-            throw cannotConvert(QueryDataTypeFamily.BIGINT, val);
-=======
         if (!Float.isFinite(casted)) {
             throw cannotConvert(QueryDataTypeFamily.BIGINT, val);
         }
@@ -135,7 +105,6 @@
 
         if ((float) converted != truncated) {
             throw numericOverflow(QueryDataTypeFamily.BIGINT, val);
->>>>>>> 4e04000e
         }
 
         return converted;
@@ -144,11 +113,7 @@
     @SuppressWarnings("UnpredictableBigDecimalConstructorCall")
     @Override
     public BigDecimal asDecimal(Object val) {
-<<<<<<< HEAD
-        return new BigDecimal(Float.toString(cast(val)), DECIMAL_MATH_CONTEXT);
-=======
         return new BigDecimal(cast(val), DECIMAL_MATH_CONTEXT);
->>>>>>> 4e04000e
     }
 
     @Override
