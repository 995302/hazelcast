--- conflicted
+++ resolved
@@ -22,13 +22,10 @@
 import com.hazelcast.internal.util.ConstructorFunction;
 import com.hazelcast.nio.serialization.DataSerializableFactory;
 import com.hazelcast.nio.serialization.IdentifiedDataSerializable;
-<<<<<<< HEAD
 import com.hazelcast.sql.impl.exec.scan.index.IndexEqualsFilter;
 import com.hazelcast.sql.impl.exec.scan.index.IndexFilterValue;
 import com.hazelcast.sql.impl.exec.scan.index.IndexInFilter;
 import com.hazelcast.sql.impl.exec.scan.index.IndexRangeFilter;
-=======
->>>>>>> 4e04000e
 import com.hazelcast.sql.impl.expression.CastExpression;
 import com.hazelcast.sql.impl.expression.ColumnExpression;
 import com.hazelcast.sql.impl.expression.ConstantExpression;
@@ -39,11 +36,7 @@
 import com.hazelcast.sql.impl.expression.math.PlusFunction;
 import com.hazelcast.sql.impl.expression.math.UnaryMinusFunction;
 import com.hazelcast.sql.impl.expression.predicate.AndPredicate;
-<<<<<<< HEAD
 import com.hazelcast.sql.impl.expression.predicate.CaseExpression;
-import com.hazelcast.sql.impl.expression.predicate.ComparisonPredicate;
-import com.hazelcast.sql.impl.expression.predicate.IsNullPredicate;
-=======
 import com.hazelcast.sql.impl.expression.predicate.ComparisonPredicate;
 import com.hazelcast.sql.impl.expression.predicate.IsFalsePredicate;
 import com.hazelcast.sql.impl.expression.predicate.IsNotFalsePredicate;
@@ -51,7 +44,6 @@
 import com.hazelcast.sql.impl.expression.predicate.IsNotTruePredicate;
 import com.hazelcast.sql.impl.expression.predicate.IsNullPredicate;
 import com.hazelcast.sql.impl.expression.predicate.IsTruePredicate;
->>>>>>> 4e04000e
 import com.hazelcast.sql.impl.expression.predicate.NotPredicate;
 import com.hazelcast.sql.impl.expression.predicate.OrPredicate;
 import com.hazelcast.sql.impl.extract.GenericQueryTargetDescriptor;
@@ -131,26 +123,21 @@
     public static final int EXPRESSION_OR = 33;
     public static final int EXPRESSION_NOT = 34;
     public static final int EXPRESSION_COMPARISON = 35;
-<<<<<<< HEAD
     public static final int EXPRESSION_CASE = 36;
-
-    public static final int INDEX_FILTER_VALUE = 37;
-    public static final int INDEX_FILTER_EQUALS = 38;
-    public static final int INDEX_FILTER_RANGE = 39;
-    public static final int INDEX_FILTER_IN = 40;
-
-    public static final int NODE_EMPTY = 41;
+    public static final int EXPRESSION_IS_TRUE = 37;
+    public static final int EXPRESSION_IS_NOT_TRUE = 38;
+    public static final int EXPRESSION_IS_FALSE = 39;
+    public static final int EXPRESSION_IS_NOT_FALSE = 40;
+    public static final int EXPRESSION_IS_NOT_NULL = 41;
+
+    public static final int INDEX_FILTER_VALUE = 42;
+    public static final int INDEX_FILTER_EQUALS = 43;
+    public static final int INDEX_FILTER_RANGE = 44;
+    public static final int INDEX_FILTER_IN = 45;
+
+    public static final int NODE_EMPTY = 46;
 
     public static final int LEN = NODE_EMPTY + 1;
-=======
-    public static final int EXPRESSION_IS_TRUE = 36;
-    public static final int EXPRESSION_IS_NOT_TRUE = 37;
-    public static final int EXPRESSION_IS_FALSE = 38;
-    public static final int EXPRESSION_IS_NOT_FALSE = 39;
-    public static final int EXPRESSION_IS_NOT_NULL = 40;
-
-    public static final int LEN = EXPRESSION_IS_NOT_NULL + 1;
->>>>>>> 4e04000e
 
     @Override
     public int getFactoryId() {
@@ -206,22 +193,19 @@
         constructors[EXPRESSION_OR] = arg -> new OrPredicate();
         constructors[EXPRESSION_NOT] = arg -> new NotPredicate();
         constructors[EXPRESSION_COMPARISON] = arg -> new ComparisonPredicate();
-<<<<<<< HEAD
         constructors[EXPRESSION_CASE] = arg -> new CaseExpression<>();
-
-        constructors[INDEX_FILTER_VALUE] = arg -> new IndexFilterValue();
-        constructors[INDEX_FILTER_EQUALS] = arg -> new IndexEqualsFilter();
-        constructors[INDEX_FILTER_RANGE] = arg -> new IndexRangeFilter();
-        constructors[INDEX_FILTER_IN] = arg -> new IndexInFilter();
-
-        constructors[NODE_EMPTY] = arg -> new EmptyPlanNode();
-=======
         constructors[EXPRESSION_IS_TRUE] = arg -> new IsTruePredicate();
         constructors[EXPRESSION_IS_NOT_TRUE] = arg -> new IsNotTruePredicate();
         constructors[EXPRESSION_IS_FALSE] = arg -> new IsFalsePredicate();
         constructors[EXPRESSION_IS_NOT_FALSE] = arg -> new IsNotFalsePredicate();
         constructors[EXPRESSION_IS_NOT_NULL] = arg -> new IsNotNullPredicate();
->>>>>>> 4e04000e
+
+        constructors[INDEX_FILTER_VALUE] = arg -> new IndexFilterValue();
+        constructors[INDEX_FILTER_EQUALS] = arg -> new IndexEqualsFilter();
+        constructors[INDEX_FILTER_RANGE] = arg -> new IndexRangeFilter();
+        constructors[INDEX_FILTER_IN] = arg -> new IndexInFilter();
+
+        constructors[NODE_EMPTY] = arg -> new EmptyPlanNode();
 
         return new ArrayDataSerializableFactory(constructors);
     }
