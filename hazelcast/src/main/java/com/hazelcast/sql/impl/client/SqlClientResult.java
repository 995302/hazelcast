--- conflicted
+++ resolved
@@ -43,13 +43,8 @@
     private final QueryId queryId;
     private final SqlRowMetadata rowMetadata;
     private final ClientIterator iterator;
-<<<<<<< HEAD
     private int cursorBufferSize;
-    private final long updatedCount;
-=======
-    private final int cursorBufferSize;
     private final long updateCount;
->>>>>>> e7d89f1b
 
     private boolean closed;
     private boolean iteratorAccessed;
