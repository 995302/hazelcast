--- conflicted
+++ resolved
@@ -64,11 +64,8 @@
 
     /** Result set metadata (columns name and types). */
     private final SqlRowMetadata rowMetadata;
-<<<<<<< HEAD
-=======
 
     /** Parameter metadata (number of parameter and their types). */
->>>>>>> e7d89f1b
     private final QueryParameterMetadata parameterMetadata;
     private final QueryExplain explain;
 
@@ -89,13 +86,9 @@
         SqlRowMetadata rowMetadata,
         QueryParameterMetadata parameterMetadata,
         PlanCacheKey planKey,
-<<<<<<< HEAD
         QueryExplain explain,
-        Set<PlanObjectKey> objectIds
-=======
         Set<PlanObjectKey> objectIds,
         List<Permission> permissions
->>>>>>> e7d89f1b
     ) {
         this.partMap = partMap;
         this.fragments = fragments;
