/*
 * Copyright (c) 2008-2020, Hazelcast, Inc. All Rights Reserved.
 *
 * Licensed under the Apache License, Version 2.0 (the "License");
 * you may not use this file except in compliance with the License.
 * You may obtain a copy of the License at
 *
 * http://www.apache.org/licenses/LICENSE-2.0
 *
 * Unless required by applicable law or agreed to in writing, software
 * distributed under the License is distributed on an "AS IS" BASIS,
 * WITHOUT WARRANTIES OR CONDITIONS OF ANY KIND, either express or implied.
 * See the License for the specific language governing permissions and
 * limitations under the License.
 */

package com.hazelcast.sql.impl;

import com.hazelcast.config.SqlConfig;
import com.hazelcast.core.HazelcastException;
import com.hazelcast.internal.nio.Packet;
import com.hazelcast.internal.serialization.InternalSerializationService;
import com.hazelcast.internal.util.Preconditions;
import com.hazelcast.logging.ILogger;
import com.hazelcast.spi.exception.ServiceNotFoundException;
import com.hazelcast.spi.impl.NodeEngine;
import com.hazelcast.spi.impl.NodeEngineImpl;
import com.hazelcast.sql.SqlResult;
import com.hazelcast.sql.SqlService;
<<<<<<< HEAD
import com.hazelcast.sql.impl.explain.QueryExplainResult;
=======
import com.hazelcast.sql.SqlStatement;
>>>>>>> d73f7180
import com.hazelcast.sql.impl.optimizer.DisabledSqlOptimizer;
import com.hazelcast.sql.impl.optimizer.OptimizationTask;
import com.hazelcast.sql.impl.optimizer.SqlOptimizer;
import com.hazelcast.sql.impl.optimizer.SqlPlan;
import com.hazelcast.sql.impl.plan.Plan;
import com.hazelcast.sql.impl.plan.cache.CacheablePlan;
import com.hazelcast.sql.impl.plan.cache.PlanCache;
import com.hazelcast.sql.impl.plan.cache.PlanCacheChecker;
import com.hazelcast.sql.impl.plan.cache.PlanCacheKey;
import com.hazelcast.sql.impl.schema.SqlCatalog;
import com.hazelcast.sql.impl.schema.TableResolver;
import com.hazelcast.sql.impl.schema.map.JetMapMetadataResolver;
import com.hazelcast.sql.impl.schema.map.PartitionedMapTableResolver;
import com.hazelcast.sql.impl.schema.map.ReplicatedMapTableResolver;
import com.hazelcast.sql.impl.state.QueryState;

import javax.annotation.Nonnull;
import javax.annotation.Nullable;
import java.lang.reflect.Constructor;
import java.util.ArrayList;
import java.util.Collections;
import java.util.List;
import java.util.function.Consumer;
import java.util.logging.Level;

/**
 * Base SQL service implementation that bridges optimizer implementation, public and private APIs.
 */
public class SqlServiceImpl implements SqlService, Consumer<Packet> {

    static final String OPTIMIZER_CLASS_PROPERTY_NAME = "hazelcast.sql.optimizerClass";
    private static final String SQL_MODULE_OPTIMIZER_CLASS = "com.hazelcast.sql.impl.calcite.CalciteSqlOptimizer";

    /** Outbox batch size in bytes. */
    private static final int OUTBOX_BATCH_SIZE = 512 * 1024;

    /** Default state check frequency. */
    private static final long STATE_CHECK_FREQUENCY = 1_000L;

    private static final int PLAN_CACHE_SIZE = 10_000;

    private final ILogger logger;
    private final NodeEngineImpl nodeEngine;
    private final NodeServiceProviderImpl nodeServiceProvider;
    private final PlanCache planCache = new PlanCache(PLAN_CACHE_SIZE);

    private final int executorPoolSize;
    private final int operationPoolSize;
    private final long queryTimeout;
    private final long maxMemory;

    private JetSqlService jetSqlService;
    private List<TableResolver> tableResolvers;
    private SqlOptimizer optimizer;
    private volatile SqlInternalService internalService;

    public SqlServiceImpl(NodeEngineImpl nodeEngine) {
        this.logger = nodeEngine.getLogger(getClass());
        this.nodeEngine = nodeEngine;
        this.nodeServiceProvider = new NodeServiceProviderImpl(nodeEngine);

        SqlConfig config = nodeEngine.getConfig().getSqlConfig();

        int executorPoolSize = config.getExecutorPoolSize();
        int operationPoolSize = config.getOperationPoolSize();
        long queryTimeout = config.getStatementTimeoutMillis();
        long maxMemory = config.getMaxMemory();

        if (executorPoolSize == SqlConfig.DEFAULT_EXECUTOR_POOL_SIZE) {
            executorPoolSize = Runtime.getRuntime().availableProcessors();
        }

        if (operationPoolSize == SqlConfig.DEFAULT_OPERATION_POOL_SIZE) {
            operationPoolSize = Runtime.getRuntime().availableProcessors();
        }

        assert executorPoolSize > 0;
        assert operationPoolSize > 0;
        assert queryTimeout >= 0L;

        this.executorPoolSize = executorPoolSize;
        this.operationPoolSize = operationPoolSize;
        this.queryTimeout = queryTimeout;
        this.maxMemory = maxMemory;
    }

    public void start() {
        try {
            jetSqlService = nodeEngine.getService(JetSqlService.SERVICE_NAME);
        } catch (HazelcastException e) {
            if (!(e.getCause() instanceof ServiceNotFoundException)) {
                throw e;
            }
        }

        tableResolvers = createTableResolvers(nodeEngine, jetSqlService);

        optimizer = createOptimizer(nodeEngine, jetSqlService);

        String instanceName = nodeEngine.getHazelcastInstance().getName();
        InternalSerializationService serializationService = (InternalSerializationService) nodeEngine.getSerializationService();

        this.tableResolvers = createTableResolvers(nodeEngine, jetSqlService);

        PlanCacheChecker planCacheChecker = new PlanCacheChecker(
            nodeEngine,
            planCache,
            tableResolvers
        );
        internalService = new SqlInternalService(
            instanceName,
            nodeServiceProvider,
            serializationService,
            operationPoolSize,
            executorPoolSize,
            OUTBOX_BATCH_SIZE,
            STATE_CHECK_FREQUENCY,
            maxMemory,
            planCacheChecker
        );
        internalService.start();
    }

    public void reset() {
        planCache.clear();
        if (jetSqlService != null) {
            jetSqlService.reset();
        }
        if (internalService != null) {
            internalService.reset();
        }
    }

    public void shutdown() {
        planCache.clear();
        if (jetSqlService != null) {
            jetSqlService.shutdown(true);
        }
        if (internalService != null) {
            internalService.shutdown();
        }
    }

    public SqlInternalService getInternalService() {
        return internalService;
    }

    /**
     * For testing only.
     */
    public void setInternalService(SqlInternalService internalService) {
        this.internalService = internalService;
    }

    public SqlOptimizer getOptimizer() {
        return optimizer;
    }

    public PlanCache getPlanCache() {
        return planCache;
    }

    @Nonnull
    @Override
    public SqlResult execute(@Nonnull SqlStatement statement) {
        Preconditions.checkNotNull(statement, "Query cannot be null");

        try {
            if (nodeEngine.getLocalMember().isLiteMember()) {
                throw QueryException.error("SQL queries cannot be executed on lite members");
            }

            long timeout = statement.getTimeoutMillis();

            if (timeout == SqlStatement.TIMEOUT_NOT_SET) {
                timeout = queryTimeout;
            }

            return query0(statement.getSql(), statement.getParameters(), timeout, statement.getCursorBufferSize());
        } catch (Exception e) {
            throw QueryUtils.toPublicException(e, nodeServiceProvider.getLocalMemberId());
        }
    }

    @Override
    public void accept(Packet packet) {
        internalService.onPacket(packet);
    }

    private SqlResult query0(String sql, List<Object> params, long timeout, int pageSize) {
        // Validate and normalize.
        if (sql == null || sql.isEmpty()) {
            throw QueryException.error("SQL statement cannot be empty.");
        }

        List<Object> params0;

        if (params == null || params.isEmpty()) {
            params0 = Collections.emptyList();
        } else {
            params0 = new ArrayList<>(params);
        }

        if (timeout < 0) {
            throw QueryException.error("Timeout cannot be negative: " + timeout);
        }

        if (pageSize <= 0) {
            throw QueryException.error("Page size must be positive: " + pageSize);
        }

        // Execute.
        if (QueryUtils.isExplain(sql)) {
            String unwrappedSql = QueryUtils.unwrapExplain(sql);

            if (unwrappedSql.isEmpty()) {
                throw QueryException.error("SQL statement to be explained cannot be empty");
            }

            SqlPlan plan = prepare(unwrappedSql);

            return new QueryExplainResult(plan.getExplain().asRows());
        } else {
            SqlPlan plan = prepare(sql);

            return execute(plan, params0, timeout, pageSize);
        }
    }

    private SqlPlan prepare(String sql) {
        List<List<String>> searchPaths = QueryUtils.prepareSearchPaths(Collections.emptyList(), tableResolvers);

        PlanCacheKey planKey = new PlanCacheKey(searchPaths, sql);

        SqlPlan plan = planCache.get(planKey);

        if (plan == null) {
            SqlCatalog schema = new SqlCatalog(tableResolvers);

            plan = optimizer.prepare(new OptimizationTask(sql, searchPaths, schema));

            if (plan instanceof CacheablePlan) {
                CacheablePlan plan0 = (CacheablePlan) plan;

                planCache.put(planKey, plan0);
            }
        }

        return plan;
    }

    private SqlResult execute(SqlPlan plan, List<Object> params, long timeout, int pageSize) {
        if (plan instanceof Plan) {
            return executeImdg((Plan) plan, params, timeout, pageSize);
        } else {
            return executeJet(plan, params, timeout, pageSize);
        }
    }

    private SqlResult executeImdg(Plan plan, List<Object> params, long timeout, int pageSize) {
        QueryState state = internalService.execute(plan, params, timeout, pageSize, planCache);

        return SqlResultImpl.createRowsResult(state);
    }

    private SqlResult executeJet(SqlPlan plan, List<Object> params, long timeout, int pageSize) {
        return jetSqlService.execute(plan, params, timeout, pageSize);
    }

    /**
     * Create either normal or not-implemented optimizer instance.
     *
     * @param nodeEngine Node engine.
     * @return Optimizer.
     */
    @SuppressWarnings({"unchecked", "rawtypes"})
    private SqlOptimizer createOptimizer(NodeEngine nodeEngine, JetSqlService jetSqlService) {
        // 1. Resolve class name.
        String className = System.getProperty(OPTIMIZER_CLASS_PROPERTY_NAME, SQL_MODULE_OPTIMIZER_CLASS);

        // 2. Get the class.
        Class clazz;

        try {
            clazz = Class.forName(className);
        } catch (ClassNotFoundException e) {
            logger.log(SQL_MODULE_OPTIMIZER_CLASS.equals(className) ? Level.FINE : Level.WARNING,
                "Optimizer class \"" + className + "\" not found, falling back to " + DisabledSqlOptimizer.class.getName());

            return new DisabledSqlOptimizer();
        } catch (Exception e) {
            throw new HazelcastException("Failed to resolve optimizer class " + className + ": " + e.getMessage(), e);
        }

        // 3. Get required constructor.
        Constructor<SqlOptimizer> constructor;

        try {
            constructor = clazz.getConstructor(
                NodeEngine.class,
                JetSqlService.class
            );
        } catch (ReflectiveOperationException e) {
            throw new HazelcastException("Failed to get the constructor for the optimizer class "
                + className + ": " + e.getMessage(), e);
        }

        // 4. Finally, get the instance.
        try {
            return constructor.newInstance(nodeEngine, jetSqlService);
        } catch (ReflectiveOperationException e) {
            throw new HazelcastException("Failed to instantiate the optimizer class " + className + ": " + e.getMessage(), e);
        }
    }

    private static List<TableResolver> createTableResolvers(
        NodeEngine nodeEngine,
        @Nullable JetSqlService jetSqlService
    ) {
        List<TableResolver> res = new ArrayList<>();

        JetMapMetadataResolver jetMetadataResolver;

        if (jetSqlService != null) {
            res.addAll(jetSqlService.tableResolvers());

            jetMetadataResolver = jetSqlService.mapMetadataResolver();
        } else {
            jetMetadataResolver = JetMapMetadataResolver.NO_OP;
        }
<<<<<<< HEAD
        res.add(new PartitionedMapTableResolver(nodeEngine));
        res.add(new ReplicatedMapTableResolver(nodeEngine));
=======

        res.add(new PartitionedMapTableResolver(nodeEngine, jetMetadataResolver));
>>>>>>> d73f7180

        return res;
    }
}<|MERGE_RESOLUTION|>--- conflicted
+++ resolved
@@ -25,13 +25,10 @@
 import com.hazelcast.spi.exception.ServiceNotFoundException;
 import com.hazelcast.spi.impl.NodeEngine;
 import com.hazelcast.spi.impl.NodeEngineImpl;
+import com.hazelcast.sql.SqlStatement;
 import com.hazelcast.sql.SqlResult;
 import com.hazelcast.sql.SqlService;
-<<<<<<< HEAD
 import com.hazelcast.sql.impl.explain.QueryExplainResult;
-=======
-import com.hazelcast.sql.SqlStatement;
->>>>>>> d73f7180
 import com.hazelcast.sql.impl.optimizer.DisabledSqlOptimizer;
 import com.hazelcast.sql.impl.optimizer.OptimizationTask;
 import com.hazelcast.sql.impl.optimizer.SqlOptimizer;
@@ -133,9 +130,6 @@
 
         String instanceName = nodeEngine.getHazelcastInstance().getName();
         InternalSerializationService serializationService = (InternalSerializationService) nodeEngine.getSerializationService();
-
-        this.tableResolvers = createTableResolvers(nodeEngine, jetSqlService);
-
         PlanCacheChecker planCacheChecker = new PlanCacheChecker(
             nodeEngine,
             planCache,
@@ -362,13 +356,9 @@
         } else {
             jetMetadataResolver = JetMapMetadataResolver.NO_OP;
         }
-<<<<<<< HEAD
-        res.add(new PartitionedMapTableResolver(nodeEngine));
-        res.add(new ReplicatedMapTableResolver(nodeEngine));
-=======
 
         res.add(new PartitionedMapTableResolver(nodeEngine, jetMetadataResolver));
->>>>>>> d73f7180
+        res.add(new ReplicatedMapTableResolver(nodeEngine, jetMetadataResolver));
 
         return res;
     }
