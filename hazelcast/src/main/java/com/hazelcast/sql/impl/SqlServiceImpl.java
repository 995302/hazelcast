/*
 * Copyright (c) 2008-2020, Hazelcast, Inc. All Rights Reserved.
 *
 * Licensed under the Apache License, Version 2.0 (the "License");
 * you may not use this file except in compliance with the License.
 * You may obtain a copy of the License at
 *
 * http://www.apache.org/licenses/LICENSE-2.0
 *
 * Unless required by applicable law or agreed to in writing, software
 * distributed under the License is distributed on an "AS IS" BASIS,
 * WITHOUT WARRANTIES OR CONDITIONS OF ANY KIND, either express or implied.
 * See the License for the specific language governing permissions and
 * limitations under the License.
 */

package com.hazelcast.sql.impl;

import com.hazelcast.config.SqlConfig;
import com.hazelcast.core.HazelcastException;
import com.hazelcast.internal.nio.Packet;
import com.hazelcast.internal.serialization.InternalSerializationService;
import com.hazelcast.internal.util.Preconditions;
import com.hazelcast.logging.ILogger;
import com.hazelcast.spi.exception.ServiceNotFoundException;
import com.hazelcast.spi.impl.NodeEngine;
import com.hazelcast.spi.impl.NodeEngineImpl;
import com.hazelcast.sql.SqlStatement;
import com.hazelcast.sql.SqlResult;
import com.hazelcast.sql.SqlService;
import com.hazelcast.sql.impl.explain.QueryExplainResult;
import com.hazelcast.sql.impl.optimizer.DisabledSqlOptimizer;
import com.hazelcast.sql.impl.optimizer.OptimizationTask;
import com.hazelcast.sql.impl.optimizer.SqlOptimizer;
import com.hazelcast.sql.impl.optimizer.SqlPlan;
import com.hazelcast.sql.impl.plan.Plan;
import com.hazelcast.sql.impl.plan.cache.CacheablePlan;
import com.hazelcast.sql.impl.plan.cache.PlanCache;
import com.hazelcast.sql.impl.plan.cache.PlanCacheChecker;
import com.hazelcast.sql.impl.plan.cache.PlanCacheKey;
import com.hazelcast.sql.impl.schema.SqlCatalog;
import com.hazelcast.sql.impl.schema.TableResolver;
import com.hazelcast.sql.impl.schema.map.JetMapMetadataResolver;
import com.hazelcast.sql.impl.schema.map.PartitionedMapTableResolver;
<<<<<<< HEAD
import com.hazelcast.sql.impl.schema.map.ReplicatedMapTableResolver;
=======
import com.hazelcast.sql.impl.security.NoOpSqlSecurityContext;
import com.hazelcast.sql.impl.security.SqlSecurityContext;
>>>>>>> e7d89f1b
import com.hazelcast.sql.impl.state.QueryState;

import javax.annotation.Nonnull;
import javax.annotation.Nullable;
import java.lang.reflect.Constructor;
import java.security.AccessControlException;
import java.util.ArrayList;
import java.util.Collections;
import java.util.List;
import java.util.function.Consumer;
import java.util.logging.Level;

/**
 * Base SQL service implementation that bridges optimizer implementation, public and private APIs.
 */
public class SqlServiceImpl implements SqlService, Consumer<Packet> {

    static final String OPTIMIZER_CLASS_PROPERTY_NAME = "hazelcast.sql.optimizerClass";
    private static final String SQL_MODULE_OPTIMIZER_CLASS = "com.hazelcast.sql.impl.calcite.CalciteSqlOptimizer";

    /** Outbox batch size in bytes. */
    private static final int OUTBOX_BATCH_SIZE = 512 * 1024;

    /** Default state check frequency. */
    private static final long STATE_CHECK_FREQUENCY = 1_000L;

    private static final int PLAN_CACHE_SIZE = 10_000;

    private final ILogger logger;
    private final NodeEngineImpl nodeEngine;
    private final NodeServiceProviderImpl nodeServiceProvider;
    private final PlanCache planCache = new PlanCache(PLAN_CACHE_SIZE);

    private final int executorPoolSize;
    private final int operationPoolSize;
    private final long queryTimeout;
    private final long maxMemory;

    private JetSqlCoreBackend jetSqlCoreBackend;
    private List<TableResolver> tableResolvers;
    private SqlOptimizer optimizer;
    private volatile SqlInternalService internalService;

    public SqlServiceImpl(NodeEngineImpl nodeEngine) {
        this.logger = nodeEngine.getLogger(getClass());
        this.nodeEngine = nodeEngine;
        this.nodeServiceProvider = new NodeServiceProviderImpl(nodeEngine);

        SqlConfig config = nodeEngine.getConfig().getSqlConfig();

        int executorPoolSize = config.getExecutorPoolSize();
        int operationPoolSize = config.getOperationPoolSize();
        long queryTimeout = config.getStatementTimeoutMillis();
        long maxMemory = config.getMaxMemory();

        if (executorPoolSize == SqlConfig.DEFAULT_EXECUTOR_POOL_SIZE) {
            executorPoolSize = Runtime.getRuntime().availableProcessors();
        }

        if (operationPoolSize == SqlConfig.DEFAULT_OPERATION_POOL_SIZE) {
            operationPoolSize = Runtime.getRuntime().availableProcessors();
        }

        assert executorPoolSize > 0;
        assert operationPoolSize > 0;
        assert queryTimeout >= 0L;

        this.executorPoolSize = executorPoolSize;
        this.operationPoolSize = operationPoolSize;
        this.queryTimeout = queryTimeout;
        this.maxMemory = maxMemory;
    }

    public void start() {
        try {
            jetSqlCoreBackend = nodeEngine.getService(JetSqlCoreBackend.SERVICE_NAME);
        } catch (HazelcastException e) {
            if (!(e.getCause() instanceof ServiceNotFoundException)) {
                throw e;
            }
        }

        tableResolvers = createTableResolvers(nodeEngine, jetSqlCoreBackend);

        optimizer = createOptimizer(nodeEngine, jetSqlCoreBackend);

        String instanceName = nodeEngine.getHazelcastInstance().getName();
        InternalSerializationService serializationService = (InternalSerializationService) nodeEngine.getSerializationService();
        PlanCacheChecker planCacheChecker = new PlanCacheChecker(
            nodeEngine,
            planCache,
            tableResolvers
        );
        internalService = new SqlInternalService(
            instanceName,
            nodeServiceProvider,
            serializationService,
            operationPoolSize,
            executorPoolSize,
            OUTBOX_BATCH_SIZE,
            STATE_CHECK_FREQUENCY,
            maxMemory,
            planCacheChecker
        );
        internalService.start();
    }

    public void reset() {
        planCache.clear();
        if (jetSqlCoreBackend != null) {
            jetSqlCoreBackend.reset();
        }
    }

    public void shutdown() {
        planCache.clear();
        if (jetSqlCoreBackend != null) {
            jetSqlCoreBackend.shutdown(true);
        }
        if (internalService != null) {
            internalService.shutdown();
        }
    }

    public SqlInternalService getInternalService() {
        return internalService;
    }

    /**
     * For testing only.
     */
    public void setInternalService(SqlInternalService internalService) {
        this.internalService = internalService;
    }

    public SqlOptimizer getOptimizer() {
        return optimizer;
    }

    public PlanCache getPlanCache() {
        return planCache;
    }

    @Nonnull
    @Override
    public SqlResult execute(@Nonnull SqlStatement statement) {
        return execute(statement, NoOpSqlSecurityContext.INSTANCE);
    }

    public SqlResult execute(@Nonnull SqlStatement statement, SqlSecurityContext securityContext) {
        Preconditions.checkNotNull(statement, "Query cannot be null");

        try {
            if (nodeEngine.getLocalMember().isLiteMember()) {
                throw QueryException.error("SQL queries cannot be executed on lite members");
            }

            long timeout = statement.getTimeoutMillis();

            if (timeout == SqlStatement.TIMEOUT_NOT_SET) {
                timeout = queryTimeout;
            }

            return query0(
                statement.getSql(),
                statement.getParameters(),
                timeout,
                statement.getCursorBufferSize(),
                securityContext
            );
        } catch (AccessControlException e) {
            throw e;
        } catch (Exception e) {
            throw QueryUtils.toPublicException(e, nodeServiceProvider.getLocalMemberId());
        }
    }

    @Override
    public void accept(Packet packet) {
        internalService.onPacket(packet);
    }

    private SqlResult query0(String sql, List<Object> params, long timeout, int pageSize, SqlSecurityContext securityContext) {
        // Validate and normalize
        if (sql == null || sql.isEmpty()) {
            throw QueryException.error("SQL statement cannot be empty.");
        }

        List<Object> params0 = new ArrayList<>(params);

        if (timeout < 0) {
            throw QueryException.error("Timeout cannot be negative: " + timeout);
        }

        if (pageSize <= 0) {
            throw QueryException.error("Page size must be positive: " + pageSize);
        }

<<<<<<< HEAD
        // Execute.
        if (QueryUtils.isExplain(sql)) {
            String unwrappedSql = QueryUtils.unwrapExplain(sql);

            if (unwrappedSql.isEmpty()) {
                throw QueryException.error("SQL statement to be explained cannot be empty");
            }

            SqlPlan plan = prepare(unwrappedSql);

            return new QueryExplainResult(plan.getExplain().asRows());
        } else {
            SqlPlan plan = prepare(sql);

            return execute(plan, params0, timeout, pageSize);
        }
=======
        // Prepare and execute
        SqlPlan plan = prepare(sql);

        if (securityContext.isSecurityEnabled()) {
            plan.checkPermissions(securityContext);
        }

        return execute(plan, params0, timeout, pageSize);
>>>>>>> e7d89f1b
    }

    private SqlPlan prepare(String sql) {
        List<List<String>> searchPaths = QueryUtils.prepareSearchPaths(Collections.emptyList(), tableResolvers);

        PlanCacheKey planKey = new PlanCacheKey(searchPaths, sql);

        SqlPlan plan = planCache.get(planKey);

        if (plan == null) {
            SqlCatalog schema = new SqlCatalog(tableResolvers);

            plan = optimizer.prepare(new OptimizationTask(sql, searchPaths, schema));

            if (plan instanceof CacheablePlan) {
                CacheablePlan plan0 = (CacheablePlan) plan;

                planCache.put(planKey, plan0);
            }
        }

        return plan;
    }

    private SqlResult execute(SqlPlan plan, List<Object> params, long timeout, int pageSize) {
        if (plan instanceof Plan) {
            return executeImdg((Plan) plan, params, timeout, pageSize);
        } else {
            return executeJet(plan, params, timeout, pageSize);
        }
    }

    private SqlResult executeImdg(Plan plan, List<Object> params, long timeout, int pageSize) {
        QueryState state = internalService.execute(plan, params, timeout, pageSize, planCache);

        return SqlResultImpl.createRowsResult(state);
    }

    private SqlResult executeJet(SqlPlan plan, List<Object> params, long timeout, int pageSize) {
        return jetSqlCoreBackend.execute(plan, params, timeout, pageSize);
    }

    /**
     * Create either normal or not-implemented optimizer instance.
     *
     * @param nodeEngine Node engine.
     * @return Optimizer.
     */
    @SuppressWarnings({"unchecked", "rawtypes"})
    private SqlOptimizer createOptimizer(NodeEngine nodeEngine, JetSqlCoreBackend jetSqlCoreBackend) {
        // 1. Resolve class name.
        String className = System.getProperty(OPTIMIZER_CLASS_PROPERTY_NAME, SQL_MODULE_OPTIMIZER_CLASS);

        // 2. Get the class.
        Class clazz;

        try {
            clazz = Class.forName(className);
        } catch (ClassNotFoundException e) {
            logger.log(SQL_MODULE_OPTIMIZER_CLASS.equals(className) ? Level.FINE : Level.WARNING,
                "Optimizer class \"" + className + "\" not found, falling back to " + DisabledSqlOptimizer.class.getName());

            return new DisabledSqlOptimizer();
        } catch (Exception e) {
            throw new HazelcastException("Failed to resolve optimizer class " + className + ": " + e.getMessage(), e);
        }

        // 3. Get required constructor.
        Constructor<SqlOptimizer> constructor;

        try {
            constructor = clazz.getConstructor(
                NodeEngine.class,
                JetSqlCoreBackend.class
            );
        } catch (ReflectiveOperationException e) {
            throw new HazelcastException("Failed to get the constructor for the optimizer class "
                + className + ": " + e.getMessage(), e);
        }

        // 4. Finally, get the instance.
        try {
            return constructor.newInstance(nodeEngine, jetSqlCoreBackend);
        } catch (ReflectiveOperationException e) {
            throw new HazelcastException("Failed to instantiate the optimizer class " + className + ": " + e.getMessage(), e);
        }
    }

    private static List<TableResolver> createTableResolvers(
        NodeEngine nodeEngine,
        @Nullable JetSqlCoreBackend jetSqlCoreBackend
    ) {
        List<TableResolver> res = new ArrayList<>();

        JetMapMetadataResolver jetMetadataResolver;

        if (jetSqlCoreBackend != null) {
            res.addAll(jetSqlCoreBackend.tableResolvers());

            jetMetadataResolver = jetSqlCoreBackend.mapMetadataResolver();
        } else {
            jetMetadataResolver = JetMapMetadataResolver.NO_OP;
        }

        res.add(new PartitionedMapTableResolver(nodeEngine, jetMetadataResolver));
        res.add(new ReplicatedMapTableResolver(nodeEngine, jetMetadataResolver));

        return res;
    }
}<|MERGE_RESOLUTION|>--- conflicted
+++ resolved
@@ -42,12 +42,9 @@
 import com.hazelcast.sql.impl.schema.TableResolver;
 import com.hazelcast.sql.impl.schema.map.JetMapMetadataResolver;
 import com.hazelcast.sql.impl.schema.map.PartitionedMapTableResolver;
-<<<<<<< HEAD
-import com.hazelcast.sql.impl.schema.map.ReplicatedMapTableResolver;
-=======
 import com.hazelcast.sql.impl.security.NoOpSqlSecurityContext;
 import com.hazelcast.sql.impl.security.SqlSecurityContext;
->>>>>>> e7d89f1b
+import com.hazelcast.sql.impl.schema.map.ReplicatedMapTableResolver;
 import com.hazelcast.sql.impl.state.QueryState;
 
 import javax.annotation.Nonnull;
@@ -246,8 +243,7 @@
             throw QueryException.error("Page size must be positive: " + pageSize);
         }
 
-<<<<<<< HEAD
-        // Execute.
+        // Prepare and execute
         if (QueryUtils.isExplain(sql)) {
             String unwrappedSql = QueryUtils.unwrapExplain(sql);
 
@@ -261,18 +257,12 @@
         } else {
             SqlPlan plan = prepare(sql);
 
+            if (securityContext.isSecurityEnabled()) {
+                plan.checkPermissions(securityContext);
+            }
+
             return execute(plan, params0, timeout, pageSize);
         }
-=======
-        // Prepare and execute
-        SqlPlan plan = prepare(sql);
-
-        if (securityContext.isSecurityEnabled()) {
-            plan.checkPermissions(securityContext);
-        }
-
-        return execute(plan, params0, timeout, pageSize);
->>>>>>> e7d89f1b
     }
 
     private SqlPlan prepare(String sql) {
