/*
 * Copyright (c) 2008-2019, Hazelcast, Inc. All Rights Reserved.
 *
 * Licensed under the Apache License, Version 2.0 (the "License");
 * you may not use this file except in compliance with the License.
 * You may obtain a copy of the License at
 *
 * http://www.apache.org/licenses/LICENSE-2.0
 *
 * Unless required by applicable law or agreed to in writing, software
 * distributed under the License is distributed on an "AS IS" BASIS,
 * WITHOUT WARRANTIES OR CONDITIONS OF ANY KIND, either express or implied.
 * See the License for the specific language governing permissions and
 * limitations under the License.
 */

package com.hazelcast.query.impl.getters;

import com.hazelcast.config.AttributeConfig;
import com.hazelcast.logging.Logger;
import com.hazelcast.query.extractor.ValueExtractor;
import com.hazelcast.util.StringUtil;

import java.util.HashSet;
import java.util.List;
import java.util.Map;
import java.util.Set;

import static com.hazelcast.util.MapUtil.createHashMap;

public final class ExtractorHelper {

    private ExtractorHelper() {
    }

    static Map<String, ValueExtractor> instantiateExtractors(List<AttributeConfig> attributeConfigs,
                                                             ClassLoader classLoader) {
<<<<<<< HEAD
        Set<String> allNames = new HashSet<>();

        Map<String, ValueExtractor> extractors = createHashMap(mapAttributeConfigs.size());
        for (MapAttributeConfig config : mapAttributeConfigs) {
            if (!allNames.add(config.getName())) {
=======
        Map<String, ValueExtractor> extractors = createHashMap(attributeConfigs.size());
        for (AttributeConfig config : attributeConfigs) {
            if (extractors.containsKey(config.getName())) {
>>>>>>> 34868fe4
                throw new IllegalArgumentException("Could not add " + config
                    + ". Extractor for this attribute name already added.");
            }

            if (config.getPath() != null) {
                if (config.getExtractor() != null)
                    throw new IllegalArgumentException("Extractor cannot be set if path is not null: " + config);

                continue;
            }

            extractors.put(config.getName(), instantiateExtractor(config, classLoader));
        }
        return extractors;
    }

    static ValueExtractor instantiateExtractor(AttributeConfig config, ClassLoader classLoader) {
        ValueExtractor extractor = null;
        if (classLoader != null) {
            try {
                extractor = instantiateExtractorWithConfigClassLoader(config, classLoader);
            } catch (IllegalArgumentException ex) {
                // cached back-stage, initialised lazily since it's not a common case
                Logger.getLogger(ExtractorHelper.class)
                        .warning("Could not instantiate extractor with the config class loader", ex);
            }
        }

        if (extractor == null) {
            extractor = instantiateExtractorWithClassForName(config);
        }
        return extractor;
    }

    private static ValueExtractor instantiateExtractorWithConfigClassLoader(AttributeConfig config, ClassLoader classLoader) {
        try {
            Class<?> clazz = classLoader.loadClass(config.getExtractorClassName());
            Object extractor = clazz.newInstance();
            if (extractor instanceof ValueExtractor) {
                return (ValueExtractor) extractor;
            } else {
                throw new IllegalArgumentException("Extractor does not extend ValueExtractor class " + config);
            }
        } catch (IllegalAccessException ex) {
            throw new IllegalArgumentException("Could not initialize extractor " + config, ex);
        } catch (InstantiationException ex) {
            throw new IllegalArgumentException("Could not initialize extractor " + config, ex);
        } catch (ClassNotFoundException ex) {
            throw new IllegalArgumentException("Could not initialize extractor " + config, ex);
        }
    }

    private static ValueExtractor instantiateExtractorWithClassForName(AttributeConfig config) {
        try {
            Class<?> clazz = Class.forName(config.getExtractorClassName());
            Object extractor = clazz.newInstance();
            if (extractor instanceof ValueExtractor) {
                return (ValueExtractor) extractor;
            } else {
                throw new IllegalArgumentException("Extractor does not extend ValueExtractor class " + config);
            }
        } catch (IllegalAccessException ex) {
            throw new IllegalArgumentException("Could not initialize extractor " + config, ex);
        } catch (InstantiationException ex) {
            throw new IllegalArgumentException("Could not initialize extractor " + config, ex);
        } catch (ClassNotFoundException ex) {
            throw new IllegalArgumentException("Could not initialize extractor " + config, ex);
        }
    }

    public static String extractAttributeNameNameWithoutArguments(String attributeNameWithArguments) {
        int start = StringUtil.lastIndexOf(attributeNameWithArguments, '[');
        int end = StringUtil.lastIndexOf(attributeNameWithArguments, ']');
        if (start > 0 && end > 0 && end > start) {
            return attributeNameWithArguments.substring(0, start);
        }
        if (start < 0 && end < 0) {
            return attributeNameWithArguments;
        }
        throw new IllegalArgumentException("Wrong argument input passed " + attributeNameWithArguments);
    }

    public static String extractArgumentsFromAttributeName(String attributeNameWithArguments) {
        int start = StringUtil.lastIndexOf(attributeNameWithArguments, '[');
        int end = StringUtil.lastIndexOf(attributeNameWithArguments, ']');
        if (start > 0 && end > 0 && end > start) {
            return attributeNameWithArguments.substring(start + 1, end);
        }
        if (start < 0 && end < 0) {
            return null;
        }
        throw new IllegalArgumentException("Wrong argument input passed " + attributeNameWithArguments);
    }

}<|MERGE_RESOLUTION|>--- conflicted
+++ resolved
@@ -35,17 +35,11 @@
 
     static Map<String, ValueExtractor> instantiateExtractors(List<AttributeConfig> attributeConfigs,
                                                              ClassLoader classLoader) {
-<<<<<<< HEAD
         Set<String> allNames = new HashSet<>();
 
-        Map<String, ValueExtractor> extractors = createHashMap(mapAttributeConfigs.size());
-        for (MapAttributeConfig config : mapAttributeConfigs) {
-            if (!allNames.add(config.getName())) {
-=======
         Map<String, ValueExtractor> extractors = createHashMap(attributeConfigs.size());
         for (AttributeConfig config : attributeConfigs) {
-            if (extractors.containsKey(config.getName())) {
->>>>>>> 34868fe4
+            if (!allNames.add(config.getName())) {
                 throw new IllegalArgumentException("Could not add " + config
                     + ". Extractor for this attribute name already added.");
             }
