--- conflicted
+++ resolved
@@ -90,7 +90,12 @@
         nodeEngine.getExecutionService().scheduleAtFixedRate(new MapEvictTask(), 10, 1, TimeUnit.SECONDS);
     }
 
-<<<<<<< HEAD
+    private final ConstructorFunction<String, MapContainer> mapConstructor = new ConstructorFunction<String, MapContainer>() {
+        public MapContainer createNew(String mapName) {
+            return new MapContainer(mapName, nodeEngine.getConfig().getMapConfig(mapName));
+        }
+    };
+
     public Operation getPostJoinOperation() {
         PostJoinMapOperation o = new PostJoinMapOperation();
         for (MapContainer mapContainer : mapContainers.values()) {
@@ -207,13 +212,6 @@
             }
         }
     }
-=======
-    private final ConstructorFunction<String, MapContainer> mapConstructor = new ConstructorFunction<String, MapContainer>() {
-        public MapContainer createNew(String mapName) {
-            return new MapContainer(mapName, nodeEngine.getConfig().getMapConfig(mapName));
-        }
-    };
->>>>>>> be827344
 
     public MapContainer getMapContainer(String mapName) {
         return ConcurrencyUtil.getOrPutIfAbsent(mapContainers, mapName, mapConstructor);
