/*
 * Copyright (c) 2008-2012, Hazel Bilisim Ltd. All Rights Reserved.
 *
 * Licensed under the Apache License, Version 2.0 (the "License");
 * you may not use this file except in compliance with the License.
 * You may obtain a copy of the License at
 *
 * http://www.apache.org/licenses/LICENSE-2.0
 *
 * Unless required by applicable law or agreed to in writing, software
 * distributed under the License is distributed on an "AS IS" BASIS,
 * WITHOUT WARRANTIES OR CONDITIONS OF ANY KIND, either express or implied.
 * See the License for the specific language governing permissions and
 * limitations under the License.
 */

package com.hazelcast.impl;

import com.hazelcast.core.EntryListener;
import com.hazelcast.core.HazelcastInstance;
import com.hazelcast.core.MapEntry;
import com.hazelcast.core.Prefix;
import com.hazelcast.impl.base.FactoryAwareNamedProxy;
import com.hazelcast.impl.map.MapProxy;
import com.hazelcast.impl.monitor.MapOperationsCounter;
import com.hazelcast.monitor.LocalMapStats;
import com.hazelcast.query.Expression;
import com.hazelcast.query.Predicate;
import com.hazelcast.util.Clock;
import com.hazelcast.util.Util;

import java.util.Collection;
import java.util.Map;
import java.util.Set;
import java.util.concurrent.Future;
import java.util.concurrent.TimeUnit;
import java.util.concurrent.TimeoutException;

import static com.hazelcast.nio.IOUtil.toData;
import static com.hazelcast.util.Util.toMillis;

public class MProxyImpl extends FactoryAwareNamedProxy implements MProxy {

    private final MapProxy mapProxy;
    private final MapOperationsCounter mapOperationCounter;

<<<<<<< HEAD
    MProxyImpl(String name, HazelcastInstanceImpl instance) {
=======
    private transient ConcurrentMapManager concurrentMapManager = null;

    private transient ListenerManager listenerManager = null;

    private volatile transient MProxy dynamicProxy;

    public MProxyImpl() {
    }

    private class DynamicInvoker implements InvocationHandler {
        public Object invoke(Object proxy, Method method, Object[] args) throws Throwable {
            beforeCall();
            try {
                return method.invoke(mproxyReal, args);
            } catch (Throwable e) {
                if (e instanceof InvocationTargetException) {
                    InvocationTargetException ite = (InvocationTargetException) e;
                    throw ite.getCause();
                }
                if (e instanceof OutOfMemoryError) {
                    OutOfMemoryErrorDispatcher.onOutOfMemory((OutOfMemoryError) e);
                }
                throw e;
            } finally {
                afterCall();
            }
        }
    }

    MProxyImpl(String name, FactoryImpl factory) {
>>>>>>> ca33cf86
        setName(name);
        setHazelcastInstance(instance);
        mapProxy = new MapProxy(instance.node.nodeService);
        mapOperationCounter = new MapOperationsCounter();
    }

    @Override
    public void setHazelcastInstance(HazelcastInstance hazelcastInstance) {
        super.setHazelcastInstance(hazelcastInstance);
    }

    private void beforeCall() {
//        factory.initialChecks();
    }

    private void afterCall() {
    }

    @Override
    public String toString() {
        return "Map [" + getName() + "] ";
    }

    @Override
    public boolean equals(Object o) {
        if (this == o) return true;
        if (o == null || getClass() != o.getClass()) return false;
        MProxyImpl mProxy = (MProxyImpl) o;
        return name.equals(mProxy.name);
    }

<<<<<<< HEAD
    @Override
    public int hashCode() {
        return name != null ? name.hashCode() : 0;
    }

    public String getName() {
        return name.substring(Prefix.MAP.length());
    }

    public Map getAll(final Set keys) {
        return null;
=======
    public Future getAsync(Object key) {
        beforeCall();
        final MProxyImpl mProxy = MProxyImpl.this;
        final Data dataKey = toData(key);
        AsyncCall call = new ClassLoaderAwareAsyncCall() {
            @Override
            protected void call() {
                setResult(mProxy.get(dataKey));
            }
        };
        factory.node.executorManager.executeAsync(call);
        return call;
    }

    public Future putAsync(Object key, Object value) {
        beforeCall();
        final MProxyImpl mProxy = MProxyImpl.this;
        final Data dataKey = toData(key);
        final Data dataValue = toData(value);
        AsyncCall call = new ClassLoaderAwareAsyncCall() {
            @Override
            protected void call() {
                setResult(mProxy.put(dataKey, dataValue));
            }
        };
        factory.node.executorManager.executeAsync(call);
        return call;
    }

    public Future removeAsync(Object key) {
        beforeCall();
        final MProxyImpl mProxy = MProxyImpl.this;
        final Data dataKey = toData(key);
        AsyncCall call = new ClassLoaderAwareAsyncCall() {
            @Override
            protected void call() {
                setResult(mProxy.remove(dataKey));
            }
        };
        factory.node.executorManager.executeAsync(call);
        return call;
>>>>>>> ca33cf86
    }

    private static void check(Object obj) {
        Util.checkNotNull(obj);
    }

    public InstanceType getInstanceType() {
        return InstanceType.MAP;
    }

    public Object getId() {
        return name;
    }

    public String getLongName() {
        return name;
    }

    public void addGenericListener(final Object listener, final Object key, final boolean includeValue, final InstanceType instanceType) {

    }

    public void removeGenericListener(final Object listener, final Object key) {

    }

    public boolean containsEntry(final Object key, final Object value) {
        return false;
    }

    public boolean putMulti(final Object key, final Object value) {
        return false;
    }

<<<<<<< HEAD
    public boolean removeMulti(final Object key, final Object value) {
        return false;
=======
    public boolean putFromLoad(Object key, Object value) {
        return dynamicProxy.putFromLoad(key, value);
    }

    public boolean tryPut(Object key, Object value, long time, TimeUnit timeunit) {
        return dynamicProxy.tryPut(key, value, time, timeunit);
>>>>>>> ca33cf86
    }

    public LocalMapStats getLocalMapStats() {
        return null;
    }

    public Object put(Object key, Object value) {
        return put(key, value, 0, TimeUnit.SECONDS);
    }

    public Object remove(final Object key) {
        return null;
    }

    public void putAll(final Map m) {

    }

    public boolean remove(final Object key, final Object value) {
        return false;
    }

    public void flush() {

    }

    public Future getAsync(Object key) {
        throw new UnsupportedOperationException();
    }

    public Future putAsync(Object key, Object value) {
        throw new UnsupportedOperationException();
    }

    public Future removeAsync(Object key) {
        throw new UnsupportedOperationException();
    }

    public Object tryRemove(final Object key, final long timeout, final TimeUnit timeunit) throws TimeoutException {
        return null;
    }

    public boolean tryPut(final Object key, final Object value, final long timeout, final TimeUnit timeunit) {
        return false;
    }

    public Object put(Object key, Object value, long ttl, TimeUnit timeunit) {
        if (ttl < 0) {
            throw new IllegalArgumentException("ttl value cannot be negative. " + ttl);
        }
        if (ttl == 0) {
            ttl = -1;
        } else {
            ttl = toMillis(ttl, timeunit);
        }
        return put(key, value, ttl);
    }

    public void putTransient(final Object key, final Object value, final long ttl, final TimeUnit timeunit) {

    }

    public Object putIfAbsent(final Object key, final Object value) {
        return null;
    }

    public Object putIfAbsent(final Object key, final Object value, final long ttl, final TimeUnit timeunit) {
        return null;
    }

    public boolean replace(final Object key, final Object oldValue, final Object newValue) {
        return false;
    }

    public Object replace(final Object key, final Object value) {
        return null;
    }

    public void set(final Object key, final Object value, final long ttl, final TimeUnit timeunit) {

    }

    public Object tryLockAndGet(final Object key, final long time, final TimeUnit timeunit) throws TimeoutException {
        return null;
    }

    public void putAndUnlock(final Object key, final Object value) {

    }

    public void lock(final Object key) {

    }

    public boolean isLocked(final Object key) {
        return false;
    }

    public boolean tryLock(final Object key) {
        return false;
    }

    public boolean tryLock(final Object key, final long time, final TimeUnit timeunit) {
        return false;
    }

    public void unlock(final Object key) {

    }

    public void forceUnlock(final Object key) {

    }

    public boolean lockMap(final long time, final TimeUnit timeunit) {
        return false;
    }

    public void unlockMap() {

    }

    public void addLocalEntryListener(final EntryListener listener) {

    }

    public void addEntryListener(final EntryListener listener, final boolean includeValue) {

    }

    public void removeEntryListener(final EntryListener listener) {

    }

    public void addEntryListener(final EntryListener listener, final Object key, final boolean includeValue) {

    }

    public void removeEntryListener(final EntryListener listener, final Object key) {

    }

    public MapEntry getMapEntry(final Object key) {
        return null;
    }

    public boolean evict(final Object key) {
        return false;
    }

    public Set keySet() {
        return null;
    }

    public Collection values() {
        return null;
    }

    public Set entrySet() {
        return null;
    }

    public Set keySet(final Predicate predicate) {
        return null;
    }

    public Set entrySet(final Predicate predicate) {
        return null;
    }

    public Collection values(final Predicate predicate) {
        return null;
    }

    public Object put(Object key, Object value, long ttl) {
        long begin = Clock.currentTimeMillis();
        check(key);
        check(value);
//            MPut mput = ThreadContext.get().getCallCache(factory).getMPut();
//            Object result = mput.put(name, key, value, timeout, ttl);
        Object result = mapProxy.put(name, key, value, ttl);
//            mput.clearRequest();
        mapOperationCounter.incrementPuts(Clock.currentTimeMillis() - begin);
        return result;
    }

<<<<<<< HEAD
    public boolean containsKey(final Object key) {
        return false;
    }
=======
    private class MProxyReal implements MProxy {
        private final transient MapOperationsCounter mapOperationCounter = new MapOperationsCounter();

        public MProxyReal() {
            super();
        }

        @Override
        public String toString() {
            return MProxyImpl.this.toString();
        }

        public InstanceType getInstanceType() {
            return InstanceType.MAP;
        }

        public Object getId() {
            return name;
        }

        @Override
        public boolean equals(Object o) {
            return MProxyImpl.this.equals(o);
        }

        @Override
        public int hashCode() {
            return MProxyImpl.this.hashCode();
        }

        public String getLongName() {
            return name;
        }

        public String getName() {
            return MProxyImpl.this.getName();
        }

        public void addIndex(final String attribute, final boolean ordered) {
            addIndex(Predicates.get(attribute), ordered);
        }

        public void addIndex(final Expression expression, final boolean ordered) {
            final CountDownLatch latch = new CountDownLatch(1);
            concurrentMapManager.enqueueAndReturn(new Processable() {
                public void process() {
                    AddMapIndex addMapIndexProcess = new AddMapIndex(name, expression, ordered);
                    concurrentMapManager.sendProcessableToAll(addMapIndexProcess, true);
                    latch.countDown();
                }
            });
            try {
                latch.await();
            } catch (InterruptedException ignored) {
            }
        }

        public void flush() {
            concurrentMapManager.flush(name);
        }

        public MapEntry getMapEntry(Object key) {
            long begin = Clock.currentTimeMillis();
            check(key);
            MGetMapEntry mgetMapEntry = concurrentMapManager.new MGetMapEntry();
            MapEntry mapEntry = mgetMapEntry.get(name, key);
            mapOperationCounter.incrementGets(Clock.currentTimeMillis() - begin);
            return mapEntry;
        }

        public boolean putMulti(Object key, Object value) {
            long begin = Clock.currentTimeMillis();
            check(key);
            check(value);
            MPutMulti mput = concurrentMapManager.new MPutMulti();
            mapOperationCounter.incrementPuts(Clock.currentTimeMillis() - begin);
            return mput.put(name, key, value);
        }

        public Object put(Object key, Object value) {
            return put(key, value, 0, TimeUnit.SECONDS);
        }

        public void putForSync(Object key, Object value) {
            long begin = Clock.currentTimeMillis();
            check(key);
            check(value);
            MPut mput = ThreadContext.get().getCallCache(factory).getMPut();
            mput.putForSync(name, key, value);
            mput.clearRequest();
            mapOperationCounter.incrementPuts(Clock.currentTimeMillis() - begin);
        }

        public void removeForSync(Object key) {
            long begin = Clock.currentTimeMillis();
            check(key);
            MRemove mremove = ThreadContext.get().getCallCache(factory).getMRemove();
            mremove.removeForSync(name, key);
            mremove.clearRequest();
            mapOperationCounter.incrementRemoves(Clock.currentTimeMillis() - begin);
        }

        public Map getAll(Set keys) {
            if (keys == null) {
                throw new NullPointerException();
            }
            return concurrentMapManager.getAll(name, keys);
        }

        public Future getAsync(Object key) {
            throw new UnsupportedOperationException();
        }

        public Future putAsync(Object key, Object value) {
            throw new UnsupportedOperationException();
        }

        public Future removeAsync(Object key) {
            throw new UnsupportedOperationException();
        }

        public Object put(Object key, Object value, long ttl, TimeUnit timeunit) {
            if (ttl < 0) {
                throw new IllegalArgumentException("ttl value cannot be negative. " + ttl);
            }
            if (ttl == 0) {
                ttl = -1;
            } else {
                ttl = toMillis(ttl, timeunit);
            }
            return put(key, value, ttl);
        }

        public void putTransient(Object key, Object value, long ttl, TimeUnit timeunit) {
            if (ttl < 0) {
                throw new IllegalArgumentException("ttl value cannot be negative. " + ttl);
            }
            if (ttl == 0) {
                ttl = -1;
            } else {
                ttl = toMillis(ttl, timeunit);
            }
            mapOperationCounter.incrementOtherOperations();
            concurrentMapManager.putTransient(name, key, value, ttl);
        }

        public boolean putFromLoad(Object key, Object value) {
            mapOperationCounter.incrementOtherOperations();
            return concurrentMapManager.putFromLoad(name, key, value);
        }

        public Object put(Object key, Object value, long ttl) {
            long begin = Clock.currentTimeMillis();
            check(key);
            check(value);
            MPut mput = ThreadContext.get().getCallCache(factory).getMPut();
            Object result = mput.put(name, key, value, ttl);
            mput.clearRequest();
            mapOperationCounter.incrementPuts(Clock.currentTimeMillis() - begin);
            return result;
        }

        public void set(Object key, Object value, long ttl, TimeUnit timeunit) {
            long begin = Clock.currentTimeMillis();
            if (ttl < 0) {
                throw new IllegalArgumentException("ttl value cannot be negative. " + ttl);
            }
            if (ttl == 0) {
                ttl = -1;
            } else {
                ttl = toMillis(ttl, timeunit);
            }
            check(key);
            check(value);
            MPut mput = ThreadContext.get().getCallCache(factory).getMPut();
            mput.set(name, key, value, ttl);
            mput.clearRequest();
            mapOperationCounter.incrementPuts(Clock.currentTimeMillis() - begin);
        }

        public boolean tryPut(Object key, Object value, long timeout, TimeUnit timeunit) {
            long begin = Clock.currentTimeMillis();
            if (timeout < 0) {
                throw new IllegalArgumentException("timeout value cannot be negative. " + timeout);
            }
            timeout = toMillis(timeout, timeunit);
            check(key);
            check(value);
            MPut mput = ThreadContext.get().getCallCache(factory).getMPut();
            Boolean result = mput.tryPut(name, key, value, timeout, -1);
            mput.clearRequest();
            mapOperationCounter.incrementPuts(Clock.currentTimeMillis() - begin);
            return result;
        }

        public Object tryLockAndGet(Object key, long timeout, TimeUnit timeunit) throws TimeoutException {
            long begin = Clock.currentTimeMillis();
            if (timeout < 0) {
                throw new IllegalArgumentException("timeout value cannot be negative. " + timeout);
            }
            timeout = toMillis(timeout, timeunit);
            check(key);
            Object result = concurrentMapManager.tryLockAndGet(name, key, timeout);
            mapOperationCounter.incrementGets(Clock.currentTimeMillis() - begin);
            return result;
        }

        public boolean lockMap(long time, TimeUnit timeunit) {
            if (factory.locksMapProxy.tryLock("map_lock_" + name, time, timeunit)) {
                MLockMap mLockMap = concurrentMapManager.new MLockMap(name, true);
                mLockMap.call();
                return true;
            }
            return false;
        }

        public void unlockMap() {
            MLockMap mLockMap = concurrentMapManager.new MLockMap(name, false);
            mLockMap.call();
            factory.locksMapProxy.unlock("map_lock_" + name);
        }

        public void lock(Object key) {
            check(key);
            mapOperationCounter.incrementOtherOperations();
            concurrentMapManager.lock(name, key, -1);
        }

        public boolean isLocked(Object key) {
            check(key);
            mapOperationCounter.incrementOtherOperations();
            MLock mlock = concurrentMapManager.new MLock();
            return mlock.isLocked(name, key);
        }

        public boolean tryLock(Object key) {
            check(key);
            mapOperationCounter.incrementOtherOperations();
            return concurrentMapManager.lock(name, key, 0);
        }

        public boolean tryLock(Object key, long time, TimeUnit timeunit) {
            check(key);
            if (time < 0)
                throw new IllegalArgumentException("Time cannot be negative. time = " + time);
            mapOperationCounter.incrementOtherOperations();
            long timeoutMillis = toMillis(time, timeunit);
            return concurrentMapManager.lock(name, key, timeoutMillis);
        }

        public void unlock(Object key) {
            check(key);
            mapOperationCounter.incrementOtherOperations();
            MLock mlock = concurrentMapManager.new MLock();
            if (!mlock.unlock(name, key, 0)) {
                throw new IllegalMonitorStateException("Current thread is not owner of the lock!") ;
            }
        }

        public void forceUnlock(Object key) {
            check(key);
            mapOperationCounter.incrementOtherOperations();
            MLock mlock = concurrentMapManager.new MLock();
            mlock.forceUnlock(name, key);
        }

        public void putAndUnlock(Object key, Object value) {
            long begin = Clock.currentTimeMillis();
            check(key);
            check(value);
            concurrentMapManager.putAndUnlock(name, key, value);
            mapOperationCounter.incrementPuts(Clock.currentTimeMillis() - begin);
        }

        public Object putIfAbsent(Object key, Object value) {
            return putIfAbsent(key, value, -1);
        }

        public Object putIfAbsent(Object key, Object value, long ttl, TimeUnit timeunit) {
            if (ttl < 0) {
                throw new IllegalArgumentException("ttl value cannot be negative. " + ttl);
            }
            if (ttl == 0) {
                ttl = -1;
            } else {
                ttl = toMillis(ttl, timeunit);
            }
            return putIfAbsent(key, value, ttl);
        }

        private Object putIfAbsent(Object key, Object value, long ttl) {
            long begin = Clock.currentTimeMillis();
            check(key);
            check(value);
            MPut mput = concurrentMapManager.new MPut();
            Object result = mput.putIfAbsent(name, key, value, ttl);
            mput.clearRequest();
            mapOperationCounter.incrementPuts(Clock.currentTimeMillis() - begin);
            return result;
        }

        public Object get(Object key) {
            check(key);
            long begin = Clock.currentTimeMillis();
            MGet mget = ThreadContext.get().getCallCache(factory).getMGet();
            Object result = mget.get(name, key, -1);
            mget.clearRequest();
            mapOperationCounter.incrementGets(Clock.currentTimeMillis() - begin);
            return result;
        }

        public Object remove(Object key) {
            long begin = Clock.currentTimeMillis();
            check(key);
            MRemove mremove = ThreadContext.get().getCallCache(factory).getMRemove();
            Object result = mremove.remove(name, key);
            mremove.clearRequest();
            mapOperationCounter.incrementRemoves(Clock.currentTimeMillis() - begin);
            return result;
        }

        public Object tryRemove(Object key, long timeout, TimeUnit timeunit) throws TimeoutException {
            long begin = Clock.currentTimeMillis();
            check(key);
            MRemove mremove = ThreadContext.get().getCallCache(factory).getMRemove();
            Object result = mremove.tryRemove(name, key, toMillis(timeout, timeunit));
            mremove.clearRequest();
            mapOperationCounter.incrementRemoves(Clock.currentTimeMillis() - begin);
            return result;
        }

        public int size() {
            mapOperationCounter.incrementOtherOperations();
            return concurrentMapManager.size(name);
        }

        public int valueCount(Object key) {
            int count;
            mapOperationCounter.incrementOtherOperations();
            MValueCount mcount = concurrentMapManager.new MValueCount();
            count = ((Number) mcount.count(name, key, -1)).intValue();
            return count;
        }

        public boolean removeMulti(Object key, Object value) {
            check(key);
            check(value);
            MRemoveMulti mremove = concurrentMapManager.new MRemoveMulti();
            return mremove.remove(name, key, value);
        }

        public boolean remove(Object key, Object value) {
            long begin = Clock.currentTimeMillis();
            check(key);
            check(value);
            MRemove mremove = concurrentMapManager.new MRemove();
            boolean result = mremove.removeIfSame(name, key, value);
            mapOperationCounter.incrementRemoves(Clock.currentTimeMillis() - begin);
            return result;
        }

        public Object replace(Object key, Object value) {
            long begin = Clock.currentTimeMillis();
            check(key);
            check(value);
            MPut mput = concurrentMapManager.new MPut();
            Object result = mput.replace(name, key, value);
            mapOperationCounter.incrementPuts(Clock.currentTimeMillis() - begin);
            return result;
        }

        public boolean replace(Object key, Object oldValue, Object newValue) {
            long begin = Clock.currentTimeMillis();
            check(key);
            check(oldValue);
            check(newValue);
            MPut mput = concurrentMapManager.new MPut();
            Boolean result = mput.replace(name, key, oldValue, newValue);
            mapOperationCounter.incrementPuts(Clock.currentTimeMillis() - begin);
            return result;
        }

        public LocalMapStats getLocalMapStats() {
            mapOperationCounter.incrementOtherOperations();
            LocalMapStatsImpl localMapStats = concurrentMapManager.getLocalMapStats(name);
            localMapStats.setOperationStats(mapOperationCounter.getPublishedStats());
            return localMapStats;
        }

        public void addGenericListener(Object listener, Object key, boolean includeValue,
                                       InstanceType instanceType) {
            if (listener == null)
                throw new IllegalArgumentException("Listener cannot be null");
            listenerManager.addListener(name, listener, key, includeValue, instanceType);
        }

        public void removeGenericListener(Object listener, Object key) {
            if (listener == null)
                throw new IllegalArgumentException("Listener cannot be null");
            listenerManager.removeListener(name, listener, key);
        }

        public void addLocalEntryListener(EntryListener listener) {
            if (listener == null)
                throw new IllegalArgumentException("Listener cannot be null");
            listenerManager.addLocalListener(name, listener, getInstanceType());
        }

        public void addEntryListener(EntryListener listener, boolean includeValue) {
            if (listener == null)
                throw new IllegalArgumentException("Listener cannot be null");
            addGenericListener(listener, null, includeValue, getInstanceType());
        }

        public void addEntryListener(EntryListener listener, Object key, boolean includeValue) {
            if (listener == null)
                throw new IllegalArgumentException("Listener cannot be null");
            check(key);
            addGenericListener(listener, key, includeValue, getInstanceType());
        }

        public void removeEntryListener(EntryListener listener) {
            if (listener == null)
                throw new IllegalArgumentException("Listener cannot be null");
            removeGenericListener(listener, null);
        }

        public void removeEntryListener(EntryListener listener, Object key) {
            if (listener == null)
                throw new IllegalArgumentException("Listener cannot be null");
            check(key);
            removeGenericListener(listener, key);
        }

        public boolean containsEntry(Object key, Object value) {
            check(key);
            check(value);
            mapOperationCounter.incrementOtherOperations();
            TransactionImpl txn = ThreadContext.get().getCallContext().getTransaction();
            if (txn != null && txn.has(name, key)) {
                if (txn.containsEntry(name, key, value)) {
                    return true;
                }
            }
            MContainsKey mContainsKey = concurrentMapManager.new MContainsKey();
            return mContainsKey.containsEntry(name, key, value);
        }
>>>>>>> ca33cf86

    public boolean containsValue(final Object value) {
        return false;
    }

    public Object get(Object key) {
        check(key);
        long begin = Clock.currentTimeMillis();
//            MGet mget = ThreadContext.get().getCallCache(factory).getMGet();
//            Object result = mget.get(name, key, -1);
//            mget.clearRequest();
        Object result = mapProxy.getOperation(name, key);
        mapOperationCounter.incrementGets(Clock.currentTimeMillis() - begin);
        return result;
    }

    public int size() {
        mapOperationCounter.incrementOtherOperations();
        return mapProxy.getSize(name);
    }

    public boolean isEmpty() {
        return false;
    }

    public boolean add(Object value) {
        check(value);
        Object old = putIfAbsent(value, toData(Boolean.TRUE));
        return old == null;
    }

    public int valueCount(final Object key) {
        return 0;
    }

    public Set allKeys() {
        return null;
    }

    public void clear() {
        Set keys = keySet();
        for (Object key : keys) {
            removeKey(key);
        }
    }

    public Set localKeySet() {
        return localKeySet(null);
    }

    public Set localKeySet(final Predicate predicate) {
        return null;
    }

    public void addIndex(final String attribute, final boolean ordered) {

    }

    public void addIndex(final Expression expression, final boolean ordered) {

    }

    public MapOperationsCounter getMapOperationCounter() {
        return mapOperationCounter;
    }

    public void putForSync(final Object key, final Object value) {

    }

    public void removeForSync(final Object key) {

    }

    public void destroy() {
        hazelcastInstance.destroyInstance(name);
    }

    public boolean removeKey(final Object key) {
        return false;
    }
}<|MERGE_RESOLUTION|>--- conflicted
+++ resolved
@@ -44,40 +44,7 @@
     private final MapProxy mapProxy;
     private final MapOperationsCounter mapOperationCounter;
 
-<<<<<<< HEAD
     MProxyImpl(String name, HazelcastInstanceImpl instance) {
-=======
-    private transient ConcurrentMapManager concurrentMapManager = null;
-
-    private transient ListenerManager listenerManager = null;
-
-    private volatile transient MProxy dynamicProxy;
-
-    public MProxyImpl() {
-    }
-
-    private class DynamicInvoker implements InvocationHandler {
-        public Object invoke(Object proxy, Method method, Object[] args) throws Throwable {
-            beforeCall();
-            try {
-                return method.invoke(mproxyReal, args);
-            } catch (Throwable e) {
-                if (e instanceof InvocationTargetException) {
-                    InvocationTargetException ite = (InvocationTargetException) e;
-                    throw ite.getCause();
-                }
-                if (e instanceof OutOfMemoryError) {
-                    OutOfMemoryErrorDispatcher.onOutOfMemory((OutOfMemoryError) e);
-                }
-                throw e;
-            } finally {
-                afterCall();
-            }
-        }
-    }
-
-    MProxyImpl(String name, FactoryImpl factory) {
->>>>>>> ca33cf86
         setName(name);
         setHazelcastInstance(instance);
         mapProxy = new MapProxy(instance.node.nodeService);
@@ -109,7 +76,6 @@
         return name.equals(mProxy.name);
     }
 
-<<<<<<< HEAD
     @Override
     public int hashCode() {
         return name != null ? name.hashCode() : 0;
@@ -121,49 +87,6 @@
 
     public Map getAll(final Set keys) {
         return null;
-=======
-    public Future getAsync(Object key) {
-        beforeCall();
-        final MProxyImpl mProxy = MProxyImpl.this;
-        final Data dataKey = toData(key);
-        AsyncCall call = new ClassLoaderAwareAsyncCall() {
-            @Override
-            protected void call() {
-                setResult(mProxy.get(dataKey));
-            }
-        };
-        factory.node.executorManager.executeAsync(call);
-        return call;
-    }
-
-    public Future putAsync(Object key, Object value) {
-        beforeCall();
-        final MProxyImpl mProxy = MProxyImpl.this;
-        final Data dataKey = toData(key);
-        final Data dataValue = toData(value);
-        AsyncCall call = new ClassLoaderAwareAsyncCall() {
-            @Override
-            protected void call() {
-                setResult(mProxy.put(dataKey, dataValue));
-            }
-        };
-        factory.node.executorManager.executeAsync(call);
-        return call;
-    }
-
-    public Future removeAsync(Object key) {
-        beforeCall();
-        final MProxyImpl mProxy = MProxyImpl.this;
-        final Data dataKey = toData(key);
-        AsyncCall call = new ClassLoaderAwareAsyncCall() {
-            @Override
-            protected void call() {
-                setResult(mProxy.remove(dataKey));
-            }
-        };
-        factory.node.executorManager.executeAsync(call);
-        return call;
->>>>>>> ca33cf86
     }
 
     private static void check(Object obj) {
@@ -194,21 +117,16 @@
         return false;
     }
 
+    public boolean putFromLoad(final Object key, final Object value) {
+        return false;
+    }
+
     public boolean putMulti(final Object key, final Object value) {
         return false;
     }
 
-<<<<<<< HEAD
     public boolean removeMulti(final Object key, final Object value) {
         return false;
-=======
-    public boolean putFromLoad(Object key, Object value) {
-        return dynamicProxy.putFromLoad(key, value);
-    }
-
-    public boolean tryPut(Object key, Object value, long time, TimeUnit timeunit) {
-        return dynamicProxy.tryPut(key, value, time, timeunit);
->>>>>>> ca33cf86
     }
 
     public LocalMapStats getLocalMapStats() {
@@ -395,459 +313,9 @@
         return result;
     }
 
-<<<<<<< HEAD
     public boolean containsKey(final Object key) {
         return false;
     }
-=======
-    private class MProxyReal implements MProxy {
-        private final transient MapOperationsCounter mapOperationCounter = new MapOperationsCounter();
-
-        public MProxyReal() {
-            super();
-        }
-
-        @Override
-        public String toString() {
-            return MProxyImpl.this.toString();
-        }
-
-        public InstanceType getInstanceType() {
-            return InstanceType.MAP;
-        }
-
-        public Object getId() {
-            return name;
-        }
-
-        @Override
-        public boolean equals(Object o) {
-            return MProxyImpl.this.equals(o);
-        }
-
-        @Override
-        public int hashCode() {
-            return MProxyImpl.this.hashCode();
-        }
-
-        public String getLongName() {
-            return name;
-        }
-
-        public String getName() {
-            return MProxyImpl.this.getName();
-        }
-
-        public void addIndex(final String attribute, final boolean ordered) {
-            addIndex(Predicates.get(attribute), ordered);
-        }
-
-        public void addIndex(final Expression expression, final boolean ordered) {
-            final CountDownLatch latch = new CountDownLatch(1);
-            concurrentMapManager.enqueueAndReturn(new Processable() {
-                public void process() {
-                    AddMapIndex addMapIndexProcess = new AddMapIndex(name, expression, ordered);
-                    concurrentMapManager.sendProcessableToAll(addMapIndexProcess, true);
-                    latch.countDown();
-                }
-            });
-            try {
-                latch.await();
-            } catch (InterruptedException ignored) {
-            }
-        }
-
-        public void flush() {
-            concurrentMapManager.flush(name);
-        }
-
-        public MapEntry getMapEntry(Object key) {
-            long begin = Clock.currentTimeMillis();
-            check(key);
-            MGetMapEntry mgetMapEntry = concurrentMapManager.new MGetMapEntry();
-            MapEntry mapEntry = mgetMapEntry.get(name, key);
-            mapOperationCounter.incrementGets(Clock.currentTimeMillis() - begin);
-            return mapEntry;
-        }
-
-        public boolean putMulti(Object key, Object value) {
-            long begin = Clock.currentTimeMillis();
-            check(key);
-            check(value);
-            MPutMulti mput = concurrentMapManager.new MPutMulti();
-            mapOperationCounter.incrementPuts(Clock.currentTimeMillis() - begin);
-            return mput.put(name, key, value);
-        }
-
-        public Object put(Object key, Object value) {
-            return put(key, value, 0, TimeUnit.SECONDS);
-        }
-
-        public void putForSync(Object key, Object value) {
-            long begin = Clock.currentTimeMillis();
-            check(key);
-            check(value);
-            MPut mput = ThreadContext.get().getCallCache(factory).getMPut();
-            mput.putForSync(name, key, value);
-            mput.clearRequest();
-            mapOperationCounter.incrementPuts(Clock.currentTimeMillis() - begin);
-        }
-
-        public void removeForSync(Object key) {
-            long begin = Clock.currentTimeMillis();
-            check(key);
-            MRemove mremove = ThreadContext.get().getCallCache(factory).getMRemove();
-            mremove.removeForSync(name, key);
-            mremove.clearRequest();
-            mapOperationCounter.incrementRemoves(Clock.currentTimeMillis() - begin);
-        }
-
-        public Map getAll(Set keys) {
-            if (keys == null) {
-                throw new NullPointerException();
-            }
-            return concurrentMapManager.getAll(name, keys);
-        }
-
-        public Future getAsync(Object key) {
-            throw new UnsupportedOperationException();
-        }
-
-        public Future putAsync(Object key, Object value) {
-            throw new UnsupportedOperationException();
-        }
-
-        public Future removeAsync(Object key) {
-            throw new UnsupportedOperationException();
-        }
-
-        public Object put(Object key, Object value, long ttl, TimeUnit timeunit) {
-            if (ttl < 0) {
-                throw new IllegalArgumentException("ttl value cannot be negative. " + ttl);
-            }
-            if (ttl == 0) {
-                ttl = -1;
-            } else {
-                ttl = toMillis(ttl, timeunit);
-            }
-            return put(key, value, ttl);
-        }
-
-        public void putTransient(Object key, Object value, long ttl, TimeUnit timeunit) {
-            if (ttl < 0) {
-                throw new IllegalArgumentException("ttl value cannot be negative. " + ttl);
-            }
-            if (ttl == 0) {
-                ttl = -1;
-            } else {
-                ttl = toMillis(ttl, timeunit);
-            }
-            mapOperationCounter.incrementOtherOperations();
-            concurrentMapManager.putTransient(name, key, value, ttl);
-        }
-
-        public boolean putFromLoad(Object key, Object value) {
-            mapOperationCounter.incrementOtherOperations();
-            return concurrentMapManager.putFromLoad(name, key, value);
-        }
-
-        public Object put(Object key, Object value, long ttl) {
-            long begin = Clock.currentTimeMillis();
-            check(key);
-            check(value);
-            MPut mput = ThreadContext.get().getCallCache(factory).getMPut();
-            Object result = mput.put(name, key, value, ttl);
-            mput.clearRequest();
-            mapOperationCounter.incrementPuts(Clock.currentTimeMillis() - begin);
-            return result;
-        }
-
-        public void set(Object key, Object value, long ttl, TimeUnit timeunit) {
-            long begin = Clock.currentTimeMillis();
-            if (ttl < 0) {
-                throw new IllegalArgumentException("ttl value cannot be negative. " + ttl);
-            }
-            if (ttl == 0) {
-                ttl = -1;
-            } else {
-                ttl = toMillis(ttl, timeunit);
-            }
-            check(key);
-            check(value);
-            MPut mput = ThreadContext.get().getCallCache(factory).getMPut();
-            mput.set(name, key, value, ttl);
-            mput.clearRequest();
-            mapOperationCounter.incrementPuts(Clock.currentTimeMillis() - begin);
-        }
-
-        public boolean tryPut(Object key, Object value, long timeout, TimeUnit timeunit) {
-            long begin = Clock.currentTimeMillis();
-            if (timeout < 0) {
-                throw new IllegalArgumentException("timeout value cannot be negative. " + timeout);
-            }
-            timeout = toMillis(timeout, timeunit);
-            check(key);
-            check(value);
-            MPut mput = ThreadContext.get().getCallCache(factory).getMPut();
-            Boolean result = mput.tryPut(name, key, value, timeout, -1);
-            mput.clearRequest();
-            mapOperationCounter.incrementPuts(Clock.currentTimeMillis() - begin);
-            return result;
-        }
-
-        public Object tryLockAndGet(Object key, long timeout, TimeUnit timeunit) throws TimeoutException {
-            long begin = Clock.currentTimeMillis();
-            if (timeout < 0) {
-                throw new IllegalArgumentException("timeout value cannot be negative. " + timeout);
-            }
-            timeout = toMillis(timeout, timeunit);
-            check(key);
-            Object result = concurrentMapManager.tryLockAndGet(name, key, timeout);
-            mapOperationCounter.incrementGets(Clock.currentTimeMillis() - begin);
-            return result;
-        }
-
-        public boolean lockMap(long time, TimeUnit timeunit) {
-            if (factory.locksMapProxy.tryLock("map_lock_" + name, time, timeunit)) {
-                MLockMap mLockMap = concurrentMapManager.new MLockMap(name, true);
-                mLockMap.call();
-                return true;
-            }
-            return false;
-        }
-
-        public void unlockMap() {
-            MLockMap mLockMap = concurrentMapManager.new MLockMap(name, false);
-            mLockMap.call();
-            factory.locksMapProxy.unlock("map_lock_" + name);
-        }
-
-        public void lock(Object key) {
-            check(key);
-            mapOperationCounter.incrementOtherOperations();
-            concurrentMapManager.lock(name, key, -1);
-        }
-
-        public boolean isLocked(Object key) {
-            check(key);
-            mapOperationCounter.incrementOtherOperations();
-            MLock mlock = concurrentMapManager.new MLock();
-            return mlock.isLocked(name, key);
-        }
-
-        public boolean tryLock(Object key) {
-            check(key);
-            mapOperationCounter.incrementOtherOperations();
-            return concurrentMapManager.lock(name, key, 0);
-        }
-
-        public boolean tryLock(Object key, long time, TimeUnit timeunit) {
-            check(key);
-            if (time < 0)
-                throw new IllegalArgumentException("Time cannot be negative. time = " + time);
-            mapOperationCounter.incrementOtherOperations();
-            long timeoutMillis = toMillis(time, timeunit);
-            return concurrentMapManager.lock(name, key, timeoutMillis);
-        }
-
-        public void unlock(Object key) {
-            check(key);
-            mapOperationCounter.incrementOtherOperations();
-            MLock mlock = concurrentMapManager.new MLock();
-            if (!mlock.unlock(name, key, 0)) {
-                throw new IllegalMonitorStateException("Current thread is not owner of the lock!") ;
-            }
-        }
-
-        public void forceUnlock(Object key) {
-            check(key);
-            mapOperationCounter.incrementOtherOperations();
-            MLock mlock = concurrentMapManager.new MLock();
-            mlock.forceUnlock(name, key);
-        }
-
-        public void putAndUnlock(Object key, Object value) {
-            long begin = Clock.currentTimeMillis();
-            check(key);
-            check(value);
-            concurrentMapManager.putAndUnlock(name, key, value);
-            mapOperationCounter.incrementPuts(Clock.currentTimeMillis() - begin);
-        }
-
-        public Object putIfAbsent(Object key, Object value) {
-            return putIfAbsent(key, value, -1);
-        }
-
-        public Object putIfAbsent(Object key, Object value, long ttl, TimeUnit timeunit) {
-            if (ttl < 0) {
-                throw new IllegalArgumentException("ttl value cannot be negative. " + ttl);
-            }
-            if (ttl == 0) {
-                ttl = -1;
-            } else {
-                ttl = toMillis(ttl, timeunit);
-            }
-            return putIfAbsent(key, value, ttl);
-        }
-
-        private Object putIfAbsent(Object key, Object value, long ttl) {
-            long begin = Clock.currentTimeMillis();
-            check(key);
-            check(value);
-            MPut mput = concurrentMapManager.new MPut();
-            Object result = mput.putIfAbsent(name, key, value, ttl);
-            mput.clearRequest();
-            mapOperationCounter.incrementPuts(Clock.currentTimeMillis() - begin);
-            return result;
-        }
-
-        public Object get(Object key) {
-            check(key);
-            long begin = Clock.currentTimeMillis();
-            MGet mget = ThreadContext.get().getCallCache(factory).getMGet();
-            Object result = mget.get(name, key, -1);
-            mget.clearRequest();
-            mapOperationCounter.incrementGets(Clock.currentTimeMillis() - begin);
-            return result;
-        }
-
-        public Object remove(Object key) {
-            long begin = Clock.currentTimeMillis();
-            check(key);
-            MRemove mremove = ThreadContext.get().getCallCache(factory).getMRemove();
-            Object result = mremove.remove(name, key);
-            mremove.clearRequest();
-            mapOperationCounter.incrementRemoves(Clock.currentTimeMillis() - begin);
-            return result;
-        }
-
-        public Object tryRemove(Object key, long timeout, TimeUnit timeunit) throws TimeoutException {
-            long begin = Clock.currentTimeMillis();
-            check(key);
-            MRemove mremove = ThreadContext.get().getCallCache(factory).getMRemove();
-            Object result = mremove.tryRemove(name, key, toMillis(timeout, timeunit));
-            mremove.clearRequest();
-            mapOperationCounter.incrementRemoves(Clock.currentTimeMillis() - begin);
-            return result;
-        }
-
-        public int size() {
-            mapOperationCounter.incrementOtherOperations();
-            return concurrentMapManager.size(name);
-        }
-
-        public int valueCount(Object key) {
-            int count;
-            mapOperationCounter.incrementOtherOperations();
-            MValueCount mcount = concurrentMapManager.new MValueCount();
-            count = ((Number) mcount.count(name, key, -1)).intValue();
-            return count;
-        }
-
-        public boolean removeMulti(Object key, Object value) {
-            check(key);
-            check(value);
-            MRemoveMulti mremove = concurrentMapManager.new MRemoveMulti();
-            return mremove.remove(name, key, value);
-        }
-
-        public boolean remove(Object key, Object value) {
-            long begin = Clock.currentTimeMillis();
-            check(key);
-            check(value);
-            MRemove mremove = concurrentMapManager.new MRemove();
-            boolean result = mremove.removeIfSame(name, key, value);
-            mapOperationCounter.incrementRemoves(Clock.currentTimeMillis() - begin);
-            return result;
-        }
-
-        public Object replace(Object key, Object value) {
-            long begin = Clock.currentTimeMillis();
-            check(key);
-            check(value);
-            MPut mput = concurrentMapManager.new MPut();
-            Object result = mput.replace(name, key, value);
-            mapOperationCounter.incrementPuts(Clock.currentTimeMillis() - begin);
-            return result;
-        }
-
-        public boolean replace(Object key, Object oldValue, Object newValue) {
-            long begin = Clock.currentTimeMillis();
-            check(key);
-            check(oldValue);
-            check(newValue);
-            MPut mput = concurrentMapManager.new MPut();
-            Boolean result = mput.replace(name, key, oldValue, newValue);
-            mapOperationCounter.incrementPuts(Clock.currentTimeMillis() - begin);
-            return result;
-        }
-
-        public LocalMapStats getLocalMapStats() {
-            mapOperationCounter.incrementOtherOperations();
-            LocalMapStatsImpl localMapStats = concurrentMapManager.getLocalMapStats(name);
-            localMapStats.setOperationStats(mapOperationCounter.getPublishedStats());
-            return localMapStats;
-        }
-
-        public void addGenericListener(Object listener, Object key, boolean includeValue,
-                                       InstanceType instanceType) {
-            if (listener == null)
-                throw new IllegalArgumentException("Listener cannot be null");
-            listenerManager.addListener(name, listener, key, includeValue, instanceType);
-        }
-
-        public void removeGenericListener(Object listener, Object key) {
-            if (listener == null)
-                throw new IllegalArgumentException("Listener cannot be null");
-            listenerManager.removeListener(name, listener, key);
-        }
-
-        public void addLocalEntryListener(EntryListener listener) {
-            if (listener == null)
-                throw new IllegalArgumentException("Listener cannot be null");
-            listenerManager.addLocalListener(name, listener, getInstanceType());
-        }
-
-        public void addEntryListener(EntryListener listener, boolean includeValue) {
-            if (listener == null)
-                throw new IllegalArgumentException("Listener cannot be null");
-            addGenericListener(listener, null, includeValue, getInstanceType());
-        }
-
-        public void addEntryListener(EntryListener listener, Object key, boolean includeValue) {
-            if (listener == null)
-                throw new IllegalArgumentException("Listener cannot be null");
-            check(key);
-            addGenericListener(listener, key, includeValue, getInstanceType());
-        }
-
-        public void removeEntryListener(EntryListener listener) {
-            if (listener == null)
-                throw new IllegalArgumentException("Listener cannot be null");
-            removeGenericListener(listener, null);
-        }
-
-        public void removeEntryListener(EntryListener listener, Object key) {
-            if (listener == null)
-                throw new IllegalArgumentException("Listener cannot be null");
-            check(key);
-            removeGenericListener(listener, key);
-        }
-
-        public boolean containsEntry(Object key, Object value) {
-            check(key);
-            check(value);
-            mapOperationCounter.incrementOtherOperations();
-            TransactionImpl txn = ThreadContext.get().getCallContext().getTransaction();
-            if (txn != null && txn.has(name, key)) {
-                if (txn.containsEntry(name, key, value)) {
-                    return true;
-                }
-            }
-            MContainsKey mContainsKey = concurrentMapManager.new MContainsKey();
-            return mContainsKey.containsEntry(name, key, value);
-        }
->>>>>>> ca33cf86
 
     public boolean containsValue(final Object value) {
         return false;
