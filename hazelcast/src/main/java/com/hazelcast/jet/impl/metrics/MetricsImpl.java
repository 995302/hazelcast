/*
 * Copyright (c) 2008-2021, Hazelcast, Inc. All Rights Reserved.
 *
 * Licensed under the Apache License, Version 2.0 (the "License");
 * you may not use this file except in compliance with the License.
 * You may obtain a copy of the License at
 *
 * http://www.apache.org/licenses/LICENSE-2.0
 *
 * Unless required by applicable law or agreed to in writing, software
 * distributed under the License is distributed on an "AS IS" BASIS,
 * WITHOUT WARRANTIES OR CONDITIONS OF ANY KIND, either express or implied.
 * See the License for the specific language governing permissions and
 * limitations under the License.
 */

package com.hazelcast.jet.impl.metrics;

import com.hazelcast.jet.core.metrics.Metric;
import com.hazelcast.jet.core.metrics.Unit;
import com.hazelcast.jet.impl.execution.init.Contexts;

public final class MetricsImpl {

    private MetricsImpl() {
    }

    public static Metric metric(String name, Unit unit) {
        return getMetricsContext().metric(name, unit);
    }

    public static Metric threadSafeMetric(String name, Unit unit) {
        return getMetricsContext().threadSafeMetric(name, unit);
    }

    private static MetricsContext getMetricsContext() {
        return Contexts.getCastedThreadContext().metricsContext();
    }
<<<<<<< HEAD


=======
>>>>>>> b487bc3c
}<|MERGE_RESOLUTION|>--- conflicted
+++ resolved
@@ -36,9 +36,4 @@
     private static MetricsContext getMetricsContext() {
         return Contexts.getCastedThreadContext().metricsContext();
     }
-<<<<<<< HEAD
-
-
-=======
->>>>>>> b487bc3c
 }