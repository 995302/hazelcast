--- conflicted
+++ resolved
@@ -46,7 +46,6 @@
     public static final int APPLY_FN_ENTRY_PROCESSOR = 3;
     public static final int APPLY_VALUE_ENTRY_PROCESSOR = 4;
     public static final int TEST_SOURCES_ITEMS_DISTRIBUTED_FILL_BUFFER_FN = 5;
-<<<<<<< HEAD
     public static final int READ_MAP_OR_CACHE_P_LOCAL_PROCESSOR_SUPPLIER = 6;
     public static final int LOCAL_MAP_READER_FUNCTION = 7;
     public static final int PROCESSORS_COMBINE_P_SUPPLIER = 8;
@@ -55,9 +54,7 @@
     public static final int LOCAL_MAP_QUERY_READER_FUNCTION = 11;
     public static final int REMOTE_MAP_READER_FUNCTION = 12;
     public static final int REMOTE_MAP_QUERY_READER_FUNCTION = 13;
-=======
-    public static final int JET_SQL_ROW = 6;
->>>>>>> f34dba56
+    public static final int JET_SQL_ROW = 14;
 
     /**
      * Factory ID
@@ -90,7 +87,6 @@
                     return new ApplyValuesEntryProcessor<>();
                 case TEST_SOURCES_ITEMS_DISTRIBUTED_FILL_BUFFER_FN:
                     return new ItemsDistributedFillBufferFn<>();
-<<<<<<< HEAD
                 case READ_MAP_OR_CACHE_P_LOCAL_PROCESSOR_SUPPLIER:
                     return new ReadMapOrCacheP.LocalProcessorSupplier<>();
                 case LOCAL_MAP_READER_FUNCTION:
@@ -107,10 +103,8 @@
                     return new HazelcastReaders.RemoteMapReaderFunction();
                 case REMOTE_MAP_QUERY_READER_FUNCTION:
                     return new HazelcastReaders.RemoteMapQueryReaderFunction<>();
-=======
                 case JET_SQL_ROW:
                     return new JetSqlRow();
->>>>>>> f34dba56
                 default:
                     throw new IllegalArgumentException("Unknown type id " + typeId);
             }
