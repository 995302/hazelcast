***NOTE:*** 
*hazelcast-cloud module has been renamed as hazelcast-aws module (starting with Hazelcast 3.7.3). If you want to use AWS Discovery, you should add the library hazelcast-aws JAR to your environment.*

# Table of Contents

  * [Requirements](#requirements)
  * [Discovering Members within EC2 Cloud](#discovering-members-within-ec2-cloud)
    * [Zone Aware Support](#zone-aware-support)
    * [Configuring Hazelcast Members with Discovery SPI](#configuring-hazelcast-members-with-discovery-spi)
    * [Configuring Hazelcast Members for AWS ECS](#configuring-hazelcast-members-for-aws-ecs)
    * [Configuring Hazelcast Client with Discovery SPI](#configuring-hazelcast-client-with-discovery-spi)
    * [Configuring with "AwsConfig" (Deprecated)](#configuring-with-awsconfig-deprecated)
  * [IAM Roles](#iam-roles)
    * [IAM Roles in ECS Environment](#iam-roles-in-ecs-environment)
    * [Policy for IAM User](#policy-for-iam-user)
  * [AWS Autoscaling](#aws-autoscaling)
    * [AWS Autoscaling using Lifecycle Hooks](#aws-autoscaling-using-lifecycle-hooks)
      * [AWS Autoscaling Architecture](#aws-autoscaling-architecture)
      * [Lifecycle Hook Listener Script](#lifecycle-hook-listener-script)
    * [AWS Autoscaling Alternative Solutions](#aws-autoscaling-alternative-solutions)
      * [Cooldown Period](#cooldown-period)
      * [Graceful Shutdown](#graceful-shutdown)
  * [AWSClient Configuration](#awsclient-configuration)
  * [Debugging](#debugging)
  * [Hazelcast Performance on AWS](#hazelcast-performance-on-aws)
    * [Selecting EC2 Instance Type](#selecting-ec2-instance-type)
    * [Dealing with Network Latency](#dealing-with-network-latency)
    * [Selecting Virtualization](#selecting-virtualization)

## Requirements

- Hazelcast 3.6+
- Linux Kernel 3.19+ (TCP connections may get stuck when used with older Kernel versions, resulting in undefined timeouts)

## Discovering Members within EC2 Cloud

Hazelcast supports EC2 auto-discovery. It is useful when you do not want to provide or you cannot provide the list of possible IP addresses. 

There are two possible ways to configure your cluster to use EC2 auto-discovery.
You can either choose to configure your cluster with `AwsConfig` (or `aws` element in your XML config)
or you can choose configuring AWS discovery using [Discovery SPI](http://docs.hazelcast.org/docs/latest/manual/html-single/index.html#discovery-spi) implementation.
Starting with hazelcast-aws-1.2, it's strongly recommended to use Discovery SPI implementation as
the former one will be deprecated.

### Zone Aware Support

***NOTE:*** 
ZONE_AWARE configuration is only valid when you use Hazelcast Discovery SPI based configuration with `<discovery-strategies>`. `<aws>` based configuration is still using old implementation and does not support ZONE_AWARE feature

Zone Aware Support is available for Hazelcast Client 3.8.6 and newer releases.

As a discovery service, Hazelcast AWS plugin put the zone information into the Hazelcast's member attributes map during the discovery process. 
Please see the [Defining Member Attributes section](http://docs.hazelcast.org/docs/latest/manual/html-single/index.html#defining-member-attributes) 
to learn about the member attributes.

When using `ZONE_AWARE` configuration, backups are created in the other AZs. 
Each zone will be accepted as one partition group.

Following are declarative and programmatic configuration snippets that show how to enable `ZONE_AWARE` grouping.

```xml
<partition-group enabled="true" group-type="ZONE_AWARE" />
```

```java
Config config = ...;
PartitionGroupConfig partitionGroupConfig = config.getPartitionGroupConfig();
partitionGroupConfig.setEnabled( true )
    .setGroupType( MemberGroupType.ZONE_AWARE );
```

### Configuring Hazelcast Members with Discovery SPI

- Add the *hazelcast-aws.jar* dependency to your project. The hazelcast-aws plugin does not depend on any other third party modules.
- Disable join over multicast, TCP/IP and AWS by setting the `enabled` attribute of the related tags to `false`.
- Enable Discovery SPI by adding "hazelcast.discovery.enabled" property to your config.

Following are example declarative and programmatic configuration snippets:

```xml
 <hazelcast>
   ...
  <properties>
     <property name="hazelcast.discovery.enabled">true</property>
  </properties>
  <network>
    ...
    <join>
        <tcp-ip enabled="false"></tcp-ip>
        <multicast enabled="false"/>
        <aws enabled="false" />
        <discovery-strategies>
            <!-- class equals to the DiscoveryStrategy not the factory! -->
            <discovery-strategy enabled="true" class="com.hazelcast.aws.AwsDiscoveryStrategy">
                <properties>
                   <property name="access-key">my-access-key</property>
                   <property name="secret-key">my-secret-key</property>
                   <property name="iam-role">s3access</property>
                   <property name="region">us-west-1</property>
                   <property name="host-header">ec2.amazonaws.com</property>
                   <property name="security-group-name">hazelcast</property>
                   <property name="tag-key">aws-test-cluster</property>
                   <property name="tag-value">cluster1</property>
                   <property name="hz-port">5701-5708</property>
                </properties>
            </discovery-strategy>
        </discovery-strategies>
    </join>
  </network>
 </hazelcast>
```

```java
        Config config = new Config();
        config.getProperties().setProperty("hazelcast.discovery.enabled", "true");
        JoinConfig joinConfig = config.getNetworkConfig().getJoin();
        joinConfig.getTcpIpConfig().setEnabled(false);
        joinConfig.getMulticastConfig().setEnabled(false);
        joinConfig.getAwsConfig().setEnabled(false);
        AwsDiscoveryStrategyFactory awsDiscoveryStrategyFactory = new AwsDiscoveryStrategyFactory();
        Map<String, Comparable> properties = new HashMap<String, Comparable>();
        properties.put("access-key","my-access-key");
        properties.put("secret-key","my-secret-key");
        properties.put("iam-role","s3access");
        properties.put("region","us-west-1");
        properties.put("host-header","ec2.amazonaws.com");
        properties.put("security-group-name","hazelcast");
        properties.put("tag-key","aws-test-cluster");
        properties.put("tag-value","cluster1");
<<<<<<< HEAD
        properties.put(hz-port,"5701-5708");
=======
        properties.put("hz-port","5701");
>>>>>>> a86f1d15
        DiscoveryStrategyConfig discoveryStrategyConfig = new DiscoveryStrategyConfig(awsDiscoveryStrategyFactory, properties);
        joinConfig.getDiscoveryConfig().addDiscoveryStrategyConfig(discoveryStrategyConfig);
        
        //if you want to configure multiple discovery strategies at once
        ArrayList<DiscoveryStrategyConfig> discoveryStrategyConfigs = new ArrayList<DiscoveryStrategyConfig>();
        joinConfig.getDiscoveryConfig().setDiscoveryStrategyConfigs(discoveryStrategyConfigs);
```

Here are the definitions of the properties

* `access-key`, `secret-key`: Access and secret keys of your account on EC2.
* `iam-role`: If you do not want to use access key and secret key, you can specify `iam-role`. Hazelcast-aws plugin fetches your credentials by using your IAM role. It is optional.
* `region`: The region where your members are running. Default value is `us-east-1`. You need to specify this if the region is other than the default one.
* `host-header`: The URL that is the entry point for a web service. It is optional.
* `security-group-name`: Name of the security group you specified at the EC2 management console. It is used to narrow the Hazelcast members to be within this group. It is optional.
* `tag-key`, `tag-value`: To narrow the members in the cloud down to only Hazelcast members, you can set these parameters as the ones you specified in the EC2 console. They are optional.
* `connection-timeout-seconds`: The maximum amount of time Hazelcast will try to connect to a well known member before giving up. Setting this value too low could mean that a member is not able to connect to a cluster. Setting the value too high means that member startup could slow down because of longer timeouts (for example, when a well known member is not up). Increasing this value is recommended if you have many IPs listed and the members cannot properly build up the cluster. Its default value is 5.
* `hz-port`: You can set searching for other ports rather than 5701-5708 if you've members on different ports. It is optional.

### Configuring Hazelcast Members for AWS ECS

In order to enable discovery within AWS ECS Cluster, within `taskdef.json` or container settings, Hazelcast member should be bind to `host` network. Therefore, proper json representation for task should contain below segment:
```
"networkMode": "host"
```

Also, cluster member should have below interface binding in `hazelcast.xml` configuration file.
```
<interfaces enabled="true">
    <interface>10.0.*.*</interface>
</interfaces>
```
Please note that `10.0.*.*` value depends on your CIDR block definition.
If more than one `subnet` or `custom VPC` is used for cluster, it should be checked that `container instances` within cluster have newtork connectivity or have `tracepath` to each other. 

### Configuring Hazelcast Client with Discovery SPI

- Add the *hazelcast-aws.jar* dependency to your project. The hazelcast-aws plugin does not depend on any other third party modules.
- Enable Discovery SPI by adding "hazelcast.discovery.enabled" property to your config.
- Enable public/private IP address translation using "hazelcast.discovery.public.ip.enabled" if your Hazelcast Client is not in AWS.
- Make sure `access-key` and `secret-key` properties are set in case your client is outside AWS (`iam-role` works only for clients inside AWS)

Following are example declarative and programmatic configuration snippets:

```xml
 <hazelcast-client>
   ...
  <properties>
    <property name="hazelcast.discovery.enabled">true</property>
    <property name="hazelcast.discovery.public.ip.enabled">true</property>
  </properties>

  <network>
    <discovery-strategies>
        <!-- class equals to the DiscoveryStrategy not the factory! -->
        <discovery-strategy enabled="true" class="com.hazelcast.aws.AwsDiscoveryStrategy">
            <properties>
               <property name="access-key">my-access-key</property>
               <property name="secret-key">my-secret-key</property>
               <property name="iam-role">s3access</property>
               <property name="region">us-west-1</property>
               <property name="host-header">ec2.amazonaws.com</property>
               <property name="security-group-name">hazelcast</property>
               <property name="tag-key">aws-test-cluster</property>
               <property name="tag-value">cluster1</property>
               <property name="hz-port">5701-5708</property>
            </properties>
        </discovery-strategy>
    </discovery-strategies>
  </network>
 </hazelcast-client>
```

```java
        ClientConfig clientConfig = new ClientConfig();
        clientConfig.getProperties().setProperty("hazelcast.discovery.enabled", "true");
        //if your Hazelcast Client is not in AWS
        clientConfig.getProperties().setProperty("hazelcast.discovery.public.ip.enabled", "true");
        Map<String, Comparable> properties = new HashMap<String, Comparable>();
        properties.put("access-key","my-access-key");
        properties.put("secret-key","my-secret-key");
        properties.put("iam-role","s3access");
        properties.put("region","us-west-1");
        properties.put("host-header","ec2.amazonaws.com");
        properties.put("security-group-name","hazelcast");
        properties.put("tag-key","aws-test-cluster");
        properties.put("tag-value","cluster1");
<<<<<<< HEAD
        properties.put("hz-port","5701-5708");
=======
        properties.put("hz-port","5701");
>>>>>>> a86f1d15
        AwsDiscoveryStrategyFactory awsDiscoveryStrategyFactory = new AwsDiscoveryStrategyFactory();
        DiscoveryStrategyConfig discoveryStrategyConfig = new DiscoveryStrategyConfig(awsDiscoveryStrategyFactory, properties);
        ClientNetworkConfig clientNetworkConfig = clientConfig.getNetworkConfig();
        clientNetworkConfig.getDiscoveryConfig().addDiscoveryStrategyConfig(discoveryStrategyConfig);
        
        //if you want to configure multiple discovery strategies at once
        ArrayList<DiscoveryStrategyConfig> discoveryStrategyConfigs = new ArrayList<DiscoveryStrategyConfig>();
        clientNetworkConfig.getDiscoveryConfig().setDiscoveryStrategyConfigs(discoveryStrategyConfigs);
```


List of available properties and their documentation can be found at [AwsProperties.java](https://github.com/hazelcast/hazelcast-aws/blob/master/src/main/java/com/hazelcast/aws/AwsProperties.java)

### Configuring with "AwsConfig" (Deprecated)

- Add the *hazelcast-aws.jar* dependency to your project. The hazelcast-aws plugin does not depend on any other third party modules.
- Disable join over multicast and TCP/IP by setting the `enabled` attribute of the `multicast` element to "false", and set the `enabled` attribute of the `tcp-ip` element to "false".
- Set the `enabled` attribute of the `aws` element to "true".
- Within the `aws` element, provide your credentials (access and secret key), your region, etc.

The following is an example declarative configuration.

```xml
 <hazelcast>
   ...
  <network>
    ...
    <join>
      <multicast enabled="false"></multicast>
      <tcp-ip enabled="false"></tcp-ip>
      <aws enabled="true">
        <access-key>my-access-key</access-key>
        <secret-key>my-secret-key</secret-key>
        <iam-role>s3access</iam-role>
        <region>us-west-1</region>
        <host-header>ec2.amazonaws.com</host-header>
        <security-group-name>hazelcast-sg</security-group-name>
        <tag-key>type</tag-key>
        <tag-value>hz-members</tag-value>
      </aws>
    </join>
  </network>
 </hazelcast>
```  

Here are the definitions of `aws` element's attributes and sub-elements:

* `enabled`: Specifies whether the EC2 discovery is enabled or not, true or false.
* `access-key`, `secret-key`: Access and secret keys of your account on EC2.
* `iam-role`: If you do not want to use access key and secret key, you can specify `iam-role`. Hazelcast-aws plugin fetches your credentials by using your IAM role. It is optional.
* `region`: The region where your members are running. Default value is `us-east-1`. You need to specify this if the region is other than the default one.
* `host-header`: The URL that is the entry point for a web service. It is optional.
* `security-group-name`: Name of the security group you specified at the EC2 management console. It is used to narrow the Hazelcast members to be within this group. It is optional.
* `tag-key`, `tag-value`: To narrow the members in the cloud down to only Hazelcast members, you can set these parameters as the ones you specified in the EC2 console. They are optional.
* `connection-timeout-seconds`: The maximum amount of time Hazelcast will try to connect to a well known member before giving up. Setting this value too low could mean that a member is not able to connect to a cluster. Setting the value too high means that member startup could slow down because of longer timeouts (for example, when a well known member is not up). Increasing this value is recommended if you have many IPs listed and the members cannot properly build up the cluster. Its default value is 5.

NOTE: If both iamrole and secretkey/accesskey are defined, hazelcast-aws will use iamrole to retrieve credentials and ignore defined secretkey/accesskey pair

## IAM Roles

hazelcast-aws strongly recommends to use IAM Roles. When `iam-role` tag defined in hazelcast configuration, hazelcast-aws fetches your credentials by using defined iam-role name. If you want to use iam-role assigned to your machine, you don't have to define anything. hazelcast-aws will automatically retrieve credentials using default iam-role.

### IAM Roles in ECS Environment

hazelcast-aws supports ECS and will fetch default credentials if hazelcast is deployed into ECS environment. You don't have to configure `iam-role` tag. However, if you have a specific IAM Role to use, you can still use it via `iam-role` tag.

### Policy for IAM User

If you are using IAM role configuration (`iam-role`) for EC2 discovery, you need to give the following policy to your IAM user at the least:

`"ec2:DescribeInstances"`
```
{
  "Version": "XXXXXXXX",
  "Statement": [
    {
      "Sid": "XXXXXXXX",
      "Action": [
        "ec2:DescribeInstances"
      ],
      "Effect": "Allow",
      "Resource": "*"
    }
  ]
}
```

## AWS Autoscaling

There are specific requirements for the Hazelcast cluster to work correctly in the AWS Autoscaling Group:
* the number of instances must change by 1 at the time
* when an instance is launched or terminated, the cluster must be in the safe state

Otherwise, there is a risk of data loss or an impact on performance.

The recommended solution is to use **[Autoscaling Lifecycle Hooks](https://docs.aws.amazon.com/autoscaling/ec2/userguide/lifecycle-hooks.html)** with **Amazon SQS**, and the **custom lifecycle hook listener script**. If your cluster is small and predictable, then you can try the simpler alternative solution using **[Cooldown Period](https://docs.aws.amazon.com/autoscaling/ec2/userguide/Cooldown.html)**.

### AWS Autoscaling using Lifecycle Hooks

This solution is recommended and safe, no matter what your cluster and data sizes are. Nevertheless, if you find it too complex, you may want to try alternative solutions.

#### AWS Autoscaling Architecture

The necessary autoscaling architecture is presented on the diagram.

![architecture](markdown/images/aws-autoscaling-architecture.png)

The following activities must be performed to set up the Hazelcast AWS Autoscaling process:

* Create **AWS SQS** queue
* Add **`lifecycle_hook_listener.sh`** to each instance
  * The `lifecycle_hook_listener.sh` script can be started as the User Data script
  * Alternatively, it's possible to create a separate dedicated EC2 Instance running only `lifecycle_hook_listener.sh` in the same network and leave the autoscaled EC2 Instances only for Hazelcast members
* Set `Scaling Policy` to `Step scaling` and increase/decrease always by adding/removing `1 instance`
* Create `Lifecycle Hooks`
  * Instance Launch Hook
  * Instance Terminate Hook

#### Lifecycle Hook Listener Script

The `lifecycle_hook_listener.sh` script takes one argument as a parameter: `queue_name` (AWS SQS name). It performs operations that can be expressed in the following pseudocode.

```
while true:
    message = receive_message_from(queue_name)
    instance_ip = extract_instance_ip_from(message)
    while not is_cluster_safe(instance_ip):
        sleep 5
    send_continue_message
```

### AWS Autoscaling Alternative Solutions

The solutions below are not recommended, since they may not operate well under certain conditions. Therefore, please use them with caution.

#### Cooldown Period

[Cooldown Period](https://docs.aws.amazon.com/autoscaling/ec2/userguide/Cooldown.html) is a statically defined time interval that AWS Autoscaling Group waits before the next autoscaling operation takes place. If your cluster is small and predictable, then you can use it instead of Lifecycle Hooks. 

* Set `Scaling Policy` to `Step scaling` and increase/decrease always by adding/removing `1 instance`
* Set `Cooldown Period` to a reasonable value (which depends on the cluster and data size)

Note the drawbacks:

 * If the cluster contains a significant amount of data, it may be impossible to define one static cooldown period
 * Even if the cluster comes back to the safe state quicker, the next operation needs to wait the defined cooldown period

#### Graceful Shutdown

A solution that may sound simple and good (but is actually not recommended) is to use **[Hazelcast Graceful Shutdown](http://docs.hazelcast.org/docs/3.9.4/manual/html-single/index.html#how-can-i-shutdown-a-hazelcast-member)** as a hook on the EC2 Instance Termination. In other words, without any Autoscaling-specific features (like Lifecycle Hooks), you could adapt the EC2 Instance to wait for the Hazelcast member to shutdown before terminating the instance.

Such solution may work correctly, however is definitely not recommended for the following reasons:

* [AWS Autoscaling documentation](https://docs.aws.amazon.com/autoscaling/ec2/userguide/what-is-amazon-ec2-auto-scaling.html) does not specify the instance termination process, so it's hard to rely on anything
* Some sources ([here](https://stackoverflow.com/questions/11208869/amazon-ec2-autoscaling-down-with-graceful-shutdown)) specify that it's possible to gracefully shut down the processes, however after 20 seconds (which may not be enough for Hazelcast) the processes can be killed anyway
* The [Amazon's recommended way](https://docs.aws.amazon.com/autoscaling/ec2/userguide/lifecycle-hooks.html) to deal with graceful shutdowns is to use Lifecycle Hooks

## AWSClient Configuration

To make sure EC2 instances are found correctly, you can use the AWSClient class. It determines the private IP addresses of EC2 instances to be connected. Give the AWSClient class the values for the parameters that you specified in the aws element, as shown below. You will see whether your EC2 instances are found.

```java
public static void main( String[] args )throws Exception{ 
  AwsConfig config = new AwsConfig(); 
  config.setAccessKey( ... ) ;
  config.setSecretKey( ... );
  config.setRegion( ... );
  config.setSecurityGroupName( ... );
  config.setTagKey( ... );
  config.setTagValue( ... );
  config.setEnabled( true );
  AWSClient client = new AWSClient( config );
  List<String> ipAddresses = client.getPrivateIpAddresses();
  System.out.println( "addresses found:" + ipAddresses ); 
  for ( String ip: ipAddresses ) {
    System.out.println( ip ); 
  }
}
```

## Debugging

When needed, Hazelcast can log the events for the instances that exist in a region. To see what has happened or to trace the activities while forming the cluster, change the log level in your logging mechanism to `FINEST` or `DEBUG`. After this change, you can also see in the generated log whether the instances are accepted or rejected, and the reason the instances were rejected. Note that changing the log level in this way may affect the performance of the cluster. Please see the [Logging Configuration](http://docs.hazelcast.org/docs/latest-dev/manual/html-single/index.html#logging-configuration) for information on logging mechanisms.


## Hazelcast Performance on AWS

Amazon Web Services (AWS) platform can be an unpredictable environment compared to traditional in-house data centers. This is because the machines, databases or CPUs are shared with other unknown applications in the cloud, causing fluctuations. When you gear up your Hazelcast application from a physical environment to Amazon EC2, you should configure it so that any network outage or fluctuation is minimized and its performance is maximized. This section provides notes on improving the performance of Hazelcast on AWS.

### Selecting EC2 Instance Type

Hazelcast is an in-memory data grid that distributes the data and computation to the members that are connected with a network, making Hazelcast very sensitive to the network. Not all EC2 Instance types are the same in terms of the network performance. It is recommended that you choose instances that have **High** or **10 Gigabit+** network performance for Hazelcast deployments.

You can check latest Instance Types on [Amazon EC2 Instance Types](https://aws.amazon.com/ec2/instance-types/).

### Dealing with Network Latency

Since data is sent and received very frequently in Hazelcast applications, latency in the network becomes a crucial issue. In terms of the latency, AWS cloud performance is not the same for each region. There are vast differences in the speed and optimization from region to region.

When you do not pay attention to AWS regions, Hazelcast applications may run tens or even hundreds of times slower than necessary. The following notes are potential workarounds.

- Create a cluster only within a region. It is not recommended that you deploy a single cluster that spans across multiple regions.
- If a Hazelcast application is hosted on Amazon EC2 instances in multiple EC2 regions, you can reduce the latency by serving the end users requests from the EC2 region which has the lowest network latency. Changes in network connectivity and routing result in changes in the latency between hosts on the Internet. Amazon has a web service (Route 53) that lets the cloud architects use DNS to route end-user requests to the EC2 region that gives the fastest response. This latency-based routing is based on latency measurements performed over a period of time. Please have a look at [Route53](http://docs.aws.amazon.com/Route53/latest/DeveloperGuide/HowDoesRoute53Work.html).
- Move the deployment to another region. The [CloudPing](http://www.cloudping.info/) tool gives instant estimates on the latency from your location. By using it frequently, CloudPing can be helpful to determine the regions which have the lowest latency.
- The [SpeedTest](http://cloudharmony.com/speedtest) tool allows you to test the network latency and also the downloading/uploading speeds.

### Selecting Virtualization

AWS uses two virtualization types to launch the EC2 instances: Para-Virtualization (PV) and Hardware-assisted Virtual Machine (HVM). According to the tests we performed, HVM provided up to three times higher throughput than PV. Therefore, we recommend you use HVM when you run Hazelcast on EC2.

***RELATED INFORMATION***

*You can download the white paper "Amazon EC2 Deployment Guide for Hazelcast IMDG" [here](https://hazelcast.com/resources/amazon-ec2-deployment-guide/).*<|MERGE_RESOLUTION|>--- conflicted
+++ resolved
@@ -127,11 +127,7 @@
         properties.put("security-group-name","hazelcast");
         properties.put("tag-key","aws-test-cluster");
         properties.put("tag-value","cluster1");
-<<<<<<< HEAD
         properties.put(hz-port,"5701-5708");
-=======
-        properties.put("hz-port","5701");
->>>>>>> a86f1d15
         DiscoveryStrategyConfig discoveryStrategyConfig = new DiscoveryStrategyConfig(awsDiscoveryStrategyFactory, properties);
         joinConfig.getDiscoveryConfig().addDiscoveryStrategyConfig(discoveryStrategyConfig);
         
@@ -219,11 +215,7 @@
         properties.put("security-group-name","hazelcast");
         properties.put("tag-key","aws-test-cluster");
         properties.put("tag-value","cluster1");
-<<<<<<< HEAD
         properties.put("hz-port","5701-5708");
-=======
-        properties.put("hz-port","5701");
->>>>>>> a86f1d15
         AwsDiscoveryStrategyFactory awsDiscoveryStrategyFactory = new AwsDiscoveryStrategyFactory();
         DiscoveryStrategyConfig discoveryStrategyConfig = new DiscoveryStrategyConfig(awsDiscoveryStrategyFactory, properties);
         ClientNetworkConfig clientNetworkConfig = clientConfig.getNetworkConfig();
