<?xml version="1.0"?>

<!DOCTYPE suppressions PUBLIC
        "-//Puppy Crawl//DTD Suppressions 1.1//EN"
        "http://www.puppycrawl.com/dtds/suppressions_1_1.dtd">

<suppressions>

    <!-- Suppress duplicate checking of copyright notice -->
    <suppress checks="StrictDuplicateCode" files=".java" lines="1-15"/>

    <!--To enable checking on a module, comment out its suppression. e.g. mapreduce is enabled.-->

    <suppress checks="" files="com.hazelcast.map[\\/]"/>

    <!-- <suppress checks="" files="com.hazelcast.client[\\/]"/> not completed -->


    <!--<suppress checks="" files="[\\/]examples[\\/]"/>-->
    <suppress checks="MagicNumberCheck" files="ClientConsoleApp.java"/>
    <suppress checks="FileLengthCheck" files="ConsoleApp.java"/>
    <suppress checks="MethodCountCheck" files="ConsoleApp.java"/>
    <suppress checks="ClassFanOutComplexityCheck" files="ConsoleApp.java"/>
    <suppress checks="CyclomaticComplexityCheck" files="ConsoleApp.java"/>
    <suppress checks="NPathComplexityCheck" files="ConsoleApp.java"/>
    <suppress checks="MethodLengthCheck" files="ConsoleApp.java"/>
    <suppress checks="MethodLengthCheck" files="AllTest.java"/>
    <suppress checks="MethodCountCheck" files="AllTest.java"/>
    <suppress checks="AnonInnerLengthCheck" files="SimpleFunctionalMapTest.java"/>
    <suppress checks="MethodLengthCheck" files="SimpleFunctionalMapTest.java"/>
    <suppress checks="CyclomaticComplexityCheck" files="SimpleFunctionalMapTest.java"/>
    <suppress checks="MethodLengthCheck" files="StartServer.java"/>
    <suppress checks="CyclomaticComplexityCheck" files="StartServer.java"/>
    <suppress checks="NPathComplexityCheck" files="StartServer.java"/>

    <!--Code Smells -->

    <!--Exclude Clover instrumented sources-->
    <suppress checks="" files="[\\/]src-instrumented[\\/]"/>

    <!-- Exclude implementation packages from JavaDoc on public methods checkstyle enforcement -->
    <suppress checks="JavadocMethod" files="[\\/]impl[\\/]"/>


    <!-- Cluster -->
    <suppress checks="JavadocMethod" files="com.hazelcast.cluster[\\/]"/>
    <suppress checks="JavadocType" files="com.hazelcast.cluster[\\/]"/>
    <suppress checks="JavadocMethod" files="com.hazelcast.cluster[\\/]"/>
    <suppress checks="JavadocVariable" files="com.hazelcast.cluster[\\/]"/>
    <suppress checks="ReturnCount" files="com.hazelcast.cluster.ClusterDataSerializerHook"/>
    <suppress checks="" files="com.hazelcast.cluster.AbstractJoiner"/>
    <suppress checks="" files="com.hazelcast.cluster.ClusterServiceImpl"/>
    <suppress checks="" files="com.hazelcast.cluster.MulticastJoiner"/>
    <suppress checks="" files="com.hazelcast.cluster.MulticastService"/>
    <suppress checks="" files="com.hazelcast.cluster.TcpIpJoiner"/>
    <suppress checks="" files="com.hazelcast.cluster.ConfigCheck"/>
    <suppress checks="" files="com.hazelcast.cluster.FinalizeJoinOperation"/>
    <suppress checks="" files="com.hazelcast.cluster.JoinCheckOperation"/>

    <!-- Core-->
    <suppress checks="JavadocMethod" files="com.hazelcast.core[\\/]"/>
    <suppress checks="JavadocType" files="com.hazelcast.core[\\/]"/>
    <suppress checks="JavadocMethod" files="com.hazelcast.core[\\/]"/>
    <suppress checks="JavadocVariable" files="com.hazelcast.core[\\/]"/>
    <suppress checks="MethodCount" files="com.hazelcast.core.HazelcastInstance"/>
    <suppress checks="MethodCount" files="com.hazelcast.core.IMap"/>

    <!-- Config-->
    <suppress checks="MethodCount" files="com.hazelcast.config.Config"/>
    <suppress checks="ClassDataAbstractionCoupling" files="com.hazelcast.config.Config"/>
    <suppress checks="CyclomaticComplexity" files="com.hazelcast.config.AbstractXmlConfigHelper"/>
    <!--Couldn't change structure because of API -->
    <suppress checks="CyclomaticComplexity" files="com.hazelcast.config.MapConfig"/>
    <suppress checks="BooleanExpressionComplexity" files="com.hazelcast.config.MapConfig"/>
    <suppress checks="NPathComplexity" files="com.hazelcast.config.MapConfig"/>
    <suppress checks="MethodCount" files="com.hazelcast.config.MapConfig"/>
    <!---->
    <suppress checks="MethodCount" files="com.hazelcast.config.SerializationConfig"/>
    <suppress checks="MethodCount" files="com.hazelcast.config.XmlConfigBuilder"/>
    <suppress checks="CyclomaticComplexity" files="com.hazelcast.config.XmlConfigBuilder"/>
    <suppress checks="ClassFanOutComplexity" files="com.hazelcast.config.XmlConfigBuilder"/>
    <suppress checks="ClassDataAbstractionCoupling" files="com.hazelcast.config.XmlConfigBuilder"/>


    <!-- Exclude implementation packages from some checkstyle enforcement -->
    <suppress checks="JavadocMethod" files="com.hazelcast.concurrent[\\/]"/>
    <suppress checks="JavadocType" files="com.hazelcast.concurrent[\\/]"/>
    <suppress checks="JavadocMethod" files="com.hazelcast.concurrent[\\/]"/>
    <suppress checks="JavadocVariable" files="com.hazelcast.concurrent[\\/]"/>

    <!-- current.atomiclong-->
    <suppress checks="MethodCount" files="com.hazelcast.concurrent.atomiclong.AtomicLongProxy"/>
    <suppress checks="ReturnCount" files="com.hazelcast.concurrent.atomiclong.client.AtomicLongPortableHook"/>
    <suppress checks="ReturnCount" files="com.hazelcast.concurrent.atomiclong.AtomicLongDataSerializerHook"/>
    <suppress checks="CyclomaticComplexity" files="com.hazelcast.concurrent.atomiclong.AtomicLongDataSerializerHook"/>
    <suppress checks="AnonInnerLength" files="com.hazelcast.concurrent.atomiclong.AtomicLongDataSerializerHook"/>

    <!-- concurrent.atomicreference -->
    <suppress checks="ReturnCount" files="com.hazelcast.concurrent.atomicreference.client.AtomicReferencePortableHook"/>
    <suppress checks="ReturnCount" files="com.hazelcast.concurrent.atomicreference.AtomicReferenceDataSerializerHook"/>
    <suppress checks="CyclomaticComplexity"
              files="com.hazelcast.concurrent.atomicreference.AtomicReferenceDataSerializerHook"/>
    <suppress checks="AnonInnerLength"
              files="com.hazelcast.concurrent.atomicreference.AtomicReferenceDataSerializerHook"/>

    <!-- concurrent.countdownlatch -->
    <suppress checks="ReturnCount" files="com.hazelcast.concurrent.countdownlatch.client.CountDownLatchPortableHook"/>
    <suppress checks="ReturnCount" files="com.hazelcast.concurrent.countdownlatch.CountDownLatchDataSerializerHook"/>

    <!-- concurrent.semaphore -->
    <suppress checks="ReturnCount" files="com.hazelcast.concurrent.semaphore.client.SemaphorePortableHook"/>
    <suppress checks="ReturnCount" files="com.hazelcast.concurrent.semaphore.SemaphoreDataSerializerHook"/>
    <suppress checks="CyclomaticComplexity" files="com.hazelcast.concurrent.semaphore.SemaphoreDataSerializerHook"/>
    <suppress checks="AnonInnerLengthCheck" files="com.hazelcast.concurrent.semaphore.SemaphoreDataSerializerHook"/>

    <!-- concurrent.lock -->
    <suppress checks="ReturnCount" files="com.hazelcast.concurrent.lock.client.LockPortableHook.java"/>
    <suppress checks="MethodCount" files="com.hazelcast.concurrent.lock.LockServiceImpl"/>
    <suppress checks="MethodCount" files="com.hazelcast.concurrent.lock.LockResourceImpl"/>
    <suppress checks="MethodCount" files="com.hazelcast.concurrent.lock.LockStoreImpl"/>
    <suppress checks="Todo" files="com.hazelcast.concurrent.lock.ConditionImpl"/>
    <suppress checks="ReturnCount" files="com.hazelcast.concurrent.lock.LockDataSerializerHook"/>
    <suppress checks="CyclomaticComplexity" files="com.hazelcast.concurrent.lock.LockDataSerializerHook"/>
    <suppress checks="AnonInnerLengthCheck" files="com.hazelcast.concurrent.lock.LockDataSerializerHook"/>

    <!-- Storage -->
    <suppress checks="JavadocMethod" files="com.hazelcast.storage[\\/]"/>
    <suppress checks="JavadocType" files="com.hazelcast.storage[\\/]"/>
    <suppress checks="JavadocMethod" files="com.hazelcast.storage[\\/]"/>
    <suppress checks="JavadocVariable" files="com.hazelcast.storage[\\/]"/>


    <!-- client -->
    <suppress checks="" files="com.hazelcast.client.ClientPortableHook"/>
    <suppress checks="" files="com.hazelcast.client.txn.ClientTxnPortableHook"/>
    <suppress checks="" files="com.hazelcast.client.proxy.ClientQueueProxy"/>
    <suppress checks="" files="com.hazelcast.client.proxy.ClientMultiMapProxy"/>
    <suppress checks="" files="com.hazelcast.client.proxy.ClientMapProxy"/>
    <suppress checks="MethodCount" files="com.hazelcast.client.proxy.ClientExecutorServiceProxy"/>
    <suppress checks="MethodCount" files="com.hazelcast.client.HazelcastClientProxy"/>
    <suppress checks="ParameterAssignment" files="com.hazelcast.client.HazelcastClient"/>
    <suppress checks="ClassFanOutComplexity" files="com.hazelcast.client.HazelcastClient"/>
    <suppress checks="ClassDataAbstractionCoupling" files="com.hazelcast.client.HazelcastClient"/>
    <suppress checks="ClassFanOutComplexity" files="com.hazelcast.client.HazelcastClient"/>
    <suppress checks="MethodCount" files="com.hazelcast.client.HazelcastClient"/>
    <suppress checks="CyclomaticComplexity" files="com.hazelcast.client.ClientPortableFactory"/>
    <suppress checks="NPathComplexity" files="com.hazelcast.client.connection.nio.ClientWriteHandler"/>
    <suppress checks="NPathComplexity" files="com.hazelcast.client.connection.nio.ClientReadHandler"/>
    <suppress checks="" files="com.hazelcast.client.connection.nio.ClientConnectionManagerImpl"/>
    <suppress checks="MagicNumber" files="com.hazelcast.client.config.ClientNetworkConfig"/>
    <suppress checks="MethodCount" files="com.hazelcast.client.config.ClientConfig"/>
    <suppress checks="" files="com.hazelcast.client.config.ClientProperties"/>
    <suppress checks="NPathComplexity" files="com.hazelcast.client.connection.nio.ClientAbstractIOSelector"/>
    <suppress checks="MethodCount" files="com.hazelcast.client.connection.nio.ClientConnection"/>

    <suppress checks="JavadocMethod" files="com.hazelcast.client[\\/]"/>
    <suppress checks="JavadocType" files="com.hazelcast.client[\\/]"/>
    <suppress checks="JavadocType" files="com.hazelcast.client.ClientTypes"/>
    <suppress checks="JavadocType" files="com.hazelcast.client.ClientDataSerializerHook"/>
    <suppress checks="JavadocMethod" files="com.hazelcast.client[\\/]"/>

    <!-- Monitor -->
    <suppress checks="JavadocMethod" files="com.hazelcast.monitor[\\/]"/>
    <suppress checks="JavadocType" files="com.hazelcast.monitor[\\/]"/>
    <suppress checks="JavadocMethod" files="com.hazelcast.monitor[\\/]"/>
    <suppress checks="JavadocVariable" files="com.hazelcast.monitor[\\/]"/>
    <suppress checks="NPathComplexity" files="com.hazelcast.monitor.impl.MemberStateImpl"/>
    <suppress checks="CyclomaticComplexity" files="com.hazelcast.monitor.impl.MemberStateImpl"/>
    <suppress checks="MethodCount" files="com.hazelcast.monitor.impl.LocalMapStatsImpl"/>
    <suppress checks="CyclomaticComplexity" files="com.hazelcast.monitor.TimedMemberState"/>
    <suppress checks="NPathComplexity" files="com.hazelcast.monitor.TimedMemberState"/>

    <!-- Queue -->
    <suppress checks="JavadocMethod" files="com.hazelcast.queue[\\/]"/>
    <suppress checks="JavadocType" files="com.hazelcast.queue[\\/]"/>
    <suppress checks="JavadocMethod" files="com.hazelcast.queue[\\/]"/>
    <suppress checks="JavadocVariable" files="com.hazelcast.queue[\\/]"/>
    <suppress checks="MethodCount" files="com.hazelcast.queue.QueueContainer"/>
    <suppress checks="CyclomaticComplexity" files="com.hazelcast.queue.QueueContainer"/>
    <suppress checks="NPathComplexity" files="com.hazelcast.queue.QueueContainer"/>
    <suppress checks="IllegalType" files="com.hazelcast.queue.QueueContainer"/>
    <suppress checks="ParameterAssignment" files="com.hazelcast.queue.QueueContainer"/>
    <suppress checks="MethodLength" files="com.hazelcast.queue.QueuePortableHook"/>
    <suppress checks="ClassFanOutComplexity" files="com.hazelcast.queue.QueuePortableHook"/>
    <suppress checks="ClassDataAbstractionCouplingC" files="com.hazelcast.queue.QueuePortableHook"/>
    <suppress checks="MethodLength" files="com.hazelcast.queue.QueueDataSerializerHook"/>
    <suppress checks="MethodCount" files="com.hazelcast.queue.QueueDataSerializerHook"/>
    <suppress checks="ClassFanOutComplexity" files="com.hazelcast.queue.QueueDataSerializerHook"/>
    <suppress checks="ClassDataAbstractionCoupling" files="com.hazelcast.queue.QueueDataSerializerHook"/>
    <suppress checks="CyclomaticComplexity" files="com.hazelcast.queue.QueueStoreWrapper"/>
    <suppress checks="NPathComplexity" files="com.hazelcast.queue.QueueStoreWrapper"/>
    <suppress checks="EmptyBlock" files="com.hazelcast.queue.QueueStoreWrapper"/>
    <suppress checks="Todo" files="com.hazelcast.queue.QueueStoreWrapper"/>

    <suppress checks="ParameterAssignment" files="com.hazelcast.queue.proxy.QueueProxyImpl"/>
    <suppress checks="EmptyBlock" files="com.hazelcast.queue.tx.TransactionalQueueProxy"/>

    <!-- jca -->
<<<<<<< HEAD
    <suppress checks="JavadocMethod" files="com.hazelcast.jca[\\/]"/>
    <suppress checks="JavadocType" files="com.hazelcast.jca[\\/]"/>
    <suppress checks="JavadocMethod" files="com.hazelcast.jca[\\/]"/>
    <suppress checks="JavadocVariable" files="com.hazelcast.jca[\\/]"/>

    <suppress checks="EmptyStatement" files="com.hazelcast.jca.ResourceAdapterImpl"/>
    <suppress checks="FileTabCharacter" files="com.hazelcast.jca.HzConnectionEvent"/>
    <suppress checks="FileTabCharacter" files="com.hazelcast.jca.HazelcastConnectionFactory"/>

=======
>>>>>>> 5f3edf8e

    <!-- Query -->
    <suppress checks="JavadocMethod" files="com.hazelcast.query[\\/]"/>
    <suppress checks="JavadocType" files="com.hazelcast.query[\\/]"/>
    <suppress checks="JavadocMethod" files="com.hazelcast.query[\\/]"/>
    <suppress checks="JavadocVariable" files="com.hazelcast.query[\\/]"/>

    <suppress checks="MagicNumber" files="com.hazelcast.query.Parser"/>
    <suppress checks="MagicNumber" files="com.hazelcast.query.impl.MultiResultSet"/>
    <suppress checks="ParameterAssignment" files="com.hazelcast.query.Parser"/>
    <suppress checks="VisibilityModifier" files="com.hazelcast.query.PredicateBuilder"/>
    <suppress checks="ParameterAssignment" files="com.hazelcast.query.impl.ReflectionHelper"/>
    <suppress checks="EmptyBlock" files="com.hazelcast.query.impl.ReflectionHelper"/>
    <suppress checks="NPathComplexity" files="com.hazelcast.query.impl.ReflectionHelper"/>
    <suppress checks="CyclomaticComplexity" files="com.hazelcast.query.impl.ReflectionHelper"/>
    <suppress checks="MethodLength" files="com.hazelcast.query.impl.ReflectionHelper"/>
    <suppress checks="ReturnCount" files="com.hazelcast.query.impl.ReflectionHelper"/>
    <suppress checks="ParameterAssignment" files="com.hazelcast.query.SqlPredicate"/>
    <suppress checks="NPathComplexity" files="com.hazelcast.query.SqlPredicate"/>
    <suppress checks="MethodLength" files="com.hazelcast.query.SqlPredicate"/>
    <suppress checks="CyclomaticComplexity" files="com.hazelcast.query.SqlPredicate"/>
    <suppress checks="MagicNumber" files="com.hazelcast.query.SqlPredicate"/>
    <suppress checks="ParameterAssignment" files="com.hazelcast.query.impl.UnsortedIndexStore"/>

    <!-- hazelcast-wm -->
    <suppress checks="JavadocMethod" files="com.hazelcast.web[\\/]"/>
    <suppress checks="JavadocType" files="com.hazelcast.web[\\/]"/>
    <suppress checks="JavadocMethod" files="com.hazelcast.web[\\/]"/>
    <suppress checks="JavadocVariable" files="com.hazelcast.web[\\/]"/>


    <!-- Instance -->
    <suppress checks="JavadocMethod" files="com.hazelcast.instance[\\/]"/>
    <suppress checks="JavadocType" files="com.hazelcast.instance[\\/]"/>
    <suppress checks="JavadocMethod" files="com.hazelcast.instance[\\/]"/>
    <suppress checks="JavadocVariable" files="com.hazelcast.instance[\\/]"/>
    <suppress checks="MethodCount" files="com.hazelcast.instance.HazelcastInstanceProxy"/>
    <suppress checks="MethodCount" files="com.hazelcast.instance.MemberImpl"/>
    <suppress checks="EmptyBlock" files="com.hazelcast.instance.OutOfMemoryErrorDispatcher"/>
    <suppress checks="EmptyBlock" files="com.hazelcast.instance.NodeShutdownLatch"/>
    <suppress checks="MethodCount" files="com.hazelcast.instance.HazelcastInstanceImpl"/>
    <suppress checks="ClassFanOutComplexity" files="com.hazelcast.instance.HazelcastInstanceImpl"/>
    <suppress checks="VisibilityModifier" files="com.hazelcast.instance.HazelcastInstanceImpl"/>
    <suppress checks="VisibilityModifier" files="com.hazelcast.instance.GroupProperties"/>
    <suppress checks="MemberName" files="com.hazelcast.instance.GroupProperties"/>
    <suppress checks="ConstantName" files="com.hazelcast.instance.GroupProperties"/>
    <suppress checks="VariableName" files="com.hazelcast.instance.GroupProperties"/>
    <suppress checks="MethodLength" files="com.hazelcast.instance.GroupProperties"/>
    <suppress checks="ExecutableStatementCount" files="com.hazelcast.instance.GroupProperties"/>
    <!-- todo-->
    <suppress checks="" files="com.hazelcast.instance.DefaultAddressPicker"/>
    <suppress checks="" files="com.hazelcast.instance.HazelcastInstanceFactory"/>
    <suppress checks="" files="com.hazelcast.instance.Node"/>

    <!-- SPI -->
    <suppress checks="JavadocMethod" files="com.hazelcast.spi[\\/]"/>
    <suppress checks="JavadocType" files="com.hazelcast.spi[\\/]"/>
    <suppress checks="JavadocMethod" files="com.hazelcast.spi[\\/]"/>
    <suppress checks="JavadocVariable" files="com.hazelcast.spi[\\/]"/>
    <suppress checks="MethodCount" files="com.hazelcast.spi.Operation"/>
    <!-- suppress checks="" files="com.hazelcast.spi.Operation"/ -->

    <!-- spi.impl -->
    <suppress checks="ParameterNumber" files="com.hazelcast.spi.impl.BasicInvocation"/>
    <suppress checks="NPathComplexity" files="com.hazelcast.spi.impl.BasicInvocation"/>
    <suppress checks="ParameterNumber" files="com.hazelcast.spi.impl.BasicPartitionInvocation"/>
    <suppress checks="ReturnCount" files="com.hazelcast.spi.impl.BasicInvocation"/>
    <suppress checks="MagicNumber" files="com.hazelcast.spi.impl.BasicInvocation"/>
    <suppress checks="ParameterAssignment" files="com.hazelcast.spi.impl.BasicInvocationFuture"/>
    <suppress checks="CyclomaticComplexity" files="com.hazelcast.spi.impl.BasicInvocationFuture"/>
    <suppress checks="CyclomaticComplexity" files="com.hazelcast.spi.impl.BasicOperationService"/>
    <suppress checks="MethodLength" files="com.hazelcast.spi.impl.BasicOperationService"/>
    <suppress checks="MethodCount" files="com.hazelcast.spi.impl.BasicOperationService"/>
    <suppress checks="NPathComplexity" files="com.hazelcast.spi.impl.BasicOperationService"/>
    <suppress checks="MagicNumber" files="com.hazelcast.spi.impl.BasicOperationService"/>
    <suppress checks="InnerAssignment" files="com.hazelcast.spi.impl.BasicOperationService"/>
    <suppress checks="ClassDataAbstractionCoupling" files="com.hazelcast.spi.impl.BasicOperationService"/>
    <suppress checks="ClassFanOutComplexity" files="com.hazelcast.spi.impl.BasicOperationService"/>
    <suppress checks="ClassDataAbstractionCoupling" files="com.hazelcast.spi.impl.EventServiceImpl"/>
    <suppress checks="CyclomaticComplexity" files="com.hazelcast.spi.impl.EventServiceImpl"/>
    <suppress checks="NPathComplexity" files="com.hazelcast.spi.impl.EventServiceImpl"/>
    <suppress checks="ParameterAssignment" files="com.hazelcast.spi.impl.ExecutionServiceImpl"/>
    <suppress checks="NPathComplexity" files="com.hazelcast.spi.impl.ExecutionServiceImpl"/>
    <suppress checks="MethodCount" files="com.hazelcast.spi.impl.NodeEngineImpl"/>
    <suppress checks="ClassFanOutComplexity" files="com.hazelcast.spi.impl.NodeEngineImpl"/>
    <suppress checks="ParameterAssignment" files="com.hazelcast.spi.impl.NodeEngineImpl"/>
    <suppress checks="MethodLength" files="com.hazelcast.spi.impl.ServiceManager"/>
    <suppress checks="NPathComplexity" files="com.hazelcast.spi.impl.ServiceManager"/>
    <suppress checks="CyclomaticComplexity" files="com.hazelcast.spi.impl.ServiceManager"/>
    <suppress checks="NestedIfDepth" files="com.hazelcast.spi.impl.ServiceManager"/>
    <suppress checks="ClassDataAbstractionCoupling" files="com.hazelcast.spi.impl.ServiceManager"/>
    <suppress checks="ReturnCount" files="com.hazelcast.spi.impl.SpiDataSerializerHook"/>
    <suppress checks="ReturnCount" files="com.hazelcast.spi.impl.SpiPortableHook"/>
    <suppress checks="CyclomaticComplexity" files="com.hazelcast.spi.impl.WaitNotifyServiceImpl"/>
    <suppress checks="Todo" files="com.hazelcast.spi.impl.BasicOperationService"/>
    <suppress checks="Todo" files="com.hazelcast.spi.impl.NodeEngineImpl"/>


    <!-- Transaction -->
    <suppress checks="JavadocMethod" files="com.hazelcast.transaction[\\/]"/>
    <suppress checks="JavadocType" files="com.hazelcast.transaction[\\/]"/>
    <suppress checks="JavadocMethod" files="com.hazelcast.transaction[\\/]"/>
    <suppress checks="JavadocVariable" files="com.hazelcast.transaction[\\/]"/>

    <!-- Security -->
    <suppress checks="JavadocMethod" files="com.hazelcast.security[\\/]"/>
    <suppress checks="JavadocType" files="com.hazelcast.security[\\/]"/>
    <suppress checks="JavadocMethod" files="com.hazelcast.security[\\/]"/>
    <suppress checks="JavadocVariable" files="com.hazelcast.security[\\/]"/>
    <suppress checks="BooleanExpressionComplexityCheck" files="com.hazelcast.security.permission[\\/]"/>
    <suppress checks="ReturnCount" files="com.hazelcast.security.permission.ActionConstants"/>
    <suppress checks="CyclomaticComplexity" files="com.hazelcast.security.permission.ActionConstants"/>
    <suppress checks="NPathComplexity" files="com.hazelcast.security.permission.InstancePermission"/>

    <!-- Logging -->
    <suppress checks="JavadocMethod" files="com.hazelcast.logging[\\/]"/>
    <suppress checks="JavadocType" files="com.hazelcast.logging[\\/]"/>
    <suppress checks="JavadocMethod" files="com.hazelcast.logging[\\/]"/>
    <suppress checks="JavadocVariable" files="com.hazelcast.logging[\\/]"/>
    <suppress checks="ReturnCount" files="com.hazelcast.logging.Slf4jFactory"/>

    <!-- Partition -->
    <suppress checks="JavadocMethod" files="com.hazelcast.partition[\\/]"/>
    <suppress checks="JavadocType" files="com.hazelcast.partition[\\/]"/>
    <suppress checks="JavadocMethod" files="com.hazelcast.partition[\\/]"/>
    <suppress checks="JavadocVariable" files="com.hazelcast.partition[\\/]"/>
    <!-- todo -->
    <!-- suppress checks="" files="com.hazelcast.partition.impl.InternalPartitionServiceImpl"/ -->
    <suppress checks="" files="com.hazelcast.partition.impl[\\/]"/>
    <suppress checks="" files="com.hazelcast.partition.impl.MigrationRequestOperation"/>
    <suppress checks="MagicNumber" files="com.hazelcast.partition[\\/]"/>
    <suppress checks="NPathComplexity" files="com.hazelcast.partition.MigrationInfo"/>

    <!-- Topic -->
    <suppress checks="JavadocMethod" files="com.hazelcast.topic[\\/]"/>
    <suppress checks="JavadocType" files="com.hazelcast.topic[\\/]"/>
    <suppress checks="JavadocMethod" files="com.hazelcast.topic[\\/]"/>
    <suppress checks="JavadocVariable" files="com.hazelcast.topic[\\/]"/>
    <suppress checks="VisibilityModifier" files="com.hazelcast.topic.TopicEvent"/>
    <suppress checks="Todo" files="com.hazelcast.topic.TopicEvent"/>

    <!-- Ascii-->
    <suppress checks="" files="com.hazelcast.ascii.memcache.Stats"/>
    <suppress checks="" files="com.hazelcast.ascii.TextCommandServiceImpl"/>
    <suppress checks="" files="com.hazelcast.ascii.TextCommandConstants"/>

    <suppress checks="JavadocMethod" files="com.hazelcast.ascii[\\/]"/>
    <suppress checks="JavadocType" files="com.hazelcast.ascii[\\/]"/>
    <suppress checks="JavadocMethod" files="com.hazelcast.ascii[\\/]"/>
    <suppress checks="JavadocVariable" files="com.hazelcast.ascii[\\/]"/>

    <suppress checks="CyclomaticComplexity" files="com.hazelcast.ascii.rest.HttpPostCommand"/>
    <suppress checks="CyclomaticComplexity" files="com.hazelcast.ascii.memcache.IncrementCommandProcessor"/>
    <suppress checks="CyclomaticComplexity" files="com.hazelcast.ascii.memcache.SetCommandProcessor"/>

    <suppress checks="MethodLength" files="com.hazelcast.ascii[\\/]"/>
    <suppress checks="NPathComplexity" files="com.hazelcast.ascii[\\/]"/>
    <suppress checks="MagicNumber" files="com.hazelcast.ascii[\\/]"/>
    <suppress checks="ParameterAssignment" files="com.hazelcast.ascii[\\/]"/>
    <suppress checks="NestedIfDepth" files="com.hazelcast.ascii[\\/]"/>
    <suppress checks="MethodCount" files="com.hazelcast.ascii[\\/]"/>
    <suppress checks="ExecutableStatementCount" files="com.hazelcast.ascii[\\/]"/>
    <suppress checks="ClassDataAbstractionCoupling" files="com.hazelcast.ascii[\\/]"/>

    <!-- Executor -->
    <suppress checks="JavadocMethod" files="com.hazelcast.executor[\\/]"/>
    <suppress checks="JavadocType" files="com.hazelcast.executor[\\/]"/>
    <suppress checks="JavadocMethod" files="com.hazelcast.executor[\\/]"/>
    <suppress checks="JavadocVariable" files="com.hazelcast.executor[\\/]"/>
    <suppress checks="MethodCount" files="com.hazelcast.executor.ExecutorServiceProxy"/>
    <suppress checks="ClassFanOutComplexity" files="com.hazelcast.executor.ExecutorServiceProxy"/>
    <!-- the invokeAll is so scary that Peter doesn't dare to touch it. Need get someone involved who write it-->
    <suppress checks="" files="com.hazelcast.executor.ExecutorServiceProxy"/>

    <!-- Collections -->
    <suppress checks="JavadocMethod" files="com.hazelcast.collection[\\/]"/>
    <suppress checks="JavadocType" files="com.hazelcast.collection[\\/]"/>
    <suppress checks="JavadocMethod" files="com.hazelcast.collection[\\/]"/>
    <suppress checks="JavadocVariable" files="com.hazelcast.collection[\\/]"/>
    <suppress checks="MethodCount" files="com.hazelcast.collection.CollectionContainer"/>
    <suppress checks="ClassDataAbstractionCouplingC" files="com.hazelcast.collection.CollectionPortableHook"/>
    <suppress checks="MethodLength" files="com.hazelcast.collection.CollectionPortableHook"/>
    <suppress checks="MethodCount" files="com.hazelcast.collection.CollectionDataSerializerHook"/>
    <suppress checks="MethodLength" files="com.hazelcast.collection.CollectionDataSerializerHook"/>
    <suppress checks="ClassFanOutComplexity" files="com.hazelcast.collection.CollectionDataSerializerHook"/>
    <suppress checks="ClassDataAbstractionCouplingC" files="com.hazelcast.collection.CollectionDataSerializerHook"/>
    <suppress checks="DeclarationOrder" files="com.hazelcast.collection.CollectionDataSerializerHook"/>


    <!-- List -->
    <suppress checks="JavadocMethod" files="com.hazelcast.collection.list[\\/]"/>
    <suppress checks="JavadocType" files="com.hazelcast.collection.list[\\/]"/>
    <suppress checks="JavadocMethod" files="com.hazelcast.collection.list[\\/]"/>
    <suppress checks="JavadocVariable" files="com.hazelcast.collection.list[\\/]"/>

    <!-- Multimap -->
    <suppress checks="JavadocMethod" files="com.hazelcast.multimap[\\/]"/>
    <suppress checks="JavadocType" files="com.hazelcast.multimap[\\/]"/>
    <suppress checks="JavadocMethod" files="com.hazelcast.multimap[\\/]"/>
    <suppress checks="JavadocVariable" files="com.hazelcast.multimap[\\/]"/>
    <suppress checks="MethodLength" files="com.hazelcast.multimap.MultiMapDataSerializerHook"/>
    <suppress checks="MethodCount" files="com.hazelcast.multimap.MultiMapDataSerializerHook"/>
    <suppress checks="ClassDataAbstractionCouplingC" files="com.hazelcast.multimap.MultiMapDataSerializerHook"/>
    <suppress checks="MethodLength" files="com.hazelcast.multimap.MultiMapPortableHook"/>
    <suppress checks="ClassDataAbstractionCouplingC" files="com.hazelcast.multimap.MultiMapPortableHook"/>
    <suppress checks="CyclomaticComplexity" files="com.hazelcast.multimap.MultiMapService"/>
    <suppress checks="ReturnCount" files="com.hazelcast.multimap.operations.MultiMapOperationFactory"/>

    <!-- Util -->
    <!-- /*
         * Written by Doug Lea with assistance from members of JCP JSR-166
         * Expert Group and released to the public domain, as explained at
         * http://creativecommons.org/licenses/publicdomain

       I don't think we want to change this class.
   -->
    <suppress checks="" files="com.hazelcast.util.ConcurrentReferenceHashMap"/>

    <!-- Too complex to change, I am leaving it to implementer -->
    <suppress checks="" files="com.hazelcast.util.Base64"/>

    <!-- Util executor package javadocs, leaving javadocs to someone who can explain better -->
    <suppress checks="JavadocMethod" files="com.hazelcast.util.executor[\\/]"/>
    <suppress checks="JavadocType" files="com.hazelcast.util.executor[\\/]"/>
    <suppress checks="JavadocMethod" files="com.hazelcast.util.executor[\\/]"/>
    <suppress checks="JavadocVariable" files="com.hazelcast.util.executor[\\/]"/>
    <suppress checks="JavadocType" files="com.hazelcast.util.scheduler.SecondsBasedEntryTaskScheduler"/>
    <suppress checks="" files="com.hazelcast.util.scheduler.ScheduleType"/>

    <!-- This Class have lots of magic numbers, We can make an exception for this class  -->
    <suppress checks="MagicNumber" files="com.hazelcast.util.ByteUtil"/>


    <!-- ReplicatedMap -->
    <suppress checks="ClassDataAbstractionCouplingC" files="com.hazelcast.client.proxy.ClientReplicatedMapProxy"/>
    <suppress checks="MethodCountCheck" files="com.hazelcast.monitor.impl.LocalReplicatedMapStatsImpl"/>

    <!-- Aggregations -->
    <suppress checks="ClassDataAbstractionCouplingC" files="com.hazelcast.mapreduce.aggregation.Aggregations"/>

    <!-- NIO -->
    <suppress checks="JavadocMethod" files="com.hazelcast.nio[\\/]"/>
    <suppress checks="JavadocType" files="com.hazelcast.nio[\\/]"/>
    <suppress checks="JavadocMethod" files="com.hazelcast.nio[\\/]"/>
    <suppress checks="JavadocVariable" files="com.hazelcast.nio[\\/]"/>
    <suppress checks="EmptyBlock" files="com.hazelcast.nio.tcp.AbstractIOSelector"/>
    <suppress checks="CyclomaticComplexity" files="com.hazelcast.nio.tcp.AbstractIOSelector"/>
    <suppress checks="NPathComplexity" files="com.hazelcast.nio.tcp.AbstractIOSelector"/>
    <suppress checks="IllegalType" files="com.hazelcast.nio.serialization.serializers.ArrayListSerializerHook"/>
    <suppress checks="MethodCount" files="com.hazelcast.nio.serialization.ByteArrayObjectDataInput"/>
    <suppress checks="MagicNumber" files="com.hazelcast.nio.serialization.ByteArrayObjectDataInput"/>
    <suppress checks="BooleanExpressionComplexity" files="com.hazelcast.nio.serialization.ByteArrayObjectDataInput"/>
    <suppress checks="ParameterAssignment" files="com.hazelcast.nio.serialization.ByteArrayObjectDataInput"/>
    <suppress checks="MethodCount" files="com.hazelcast.nio.serialization.ByteArrayObjectDataOutput"/>
    <suppress checks="MagicNumber" files="com.hazelcast.nio.serialization.ByteArrayObjectDataOutput"/>
    <suppress checks="MethodCount" files="com.hazelcast.nio.serialization.ByteBufferObjectDataInput"/>
    <suppress checks="ParameterAssignment" files="com.hazelcast.nio.serialization.ByteBufferObjectDataInput"/>
    <suppress checks="MethodCount" files="com.hazelcast.nio.serialization.ByteBufferObjectDataOutput"/>
    <suppress checks="NPathComplexity" files="com.hazelcast.nio.CipherHelper"/>
    <suppress checks="MagicNumber" files="com.hazelcast.nio.CipherHelper"/>
    <suppress checks="NPathComplexity" files="com.hazelcast.nio.ClassLoaderUtil"/>
    <suppress checks="ParameterAssignment" files="com.hazelcast.nio.ClassLoaderUtil"/>
    <suppress checks="MagicNumber" files="com.hazelcast.nio.ClassLoaderUtil"/>
    <suppress checks="MagicNumber" files="com.hazelcast.nio.serialization.Data"/>
    <suppress checks="InnerAssignment" files="com.hazelcast.nio.serialization.Data"/>
    <suppress checks="NPathComplexity" files="com.hazelcast.nio.serialization.DataAdapter"/>
    <suppress checks="CyclomaticComplexity" files="com.hazelcast.nio.serialization.DataAdapter"/>
    <suppress checks="ReturnCount" files="com.hazelcast.nio.serialization.DataAdapter"/>
    <suppress checks="MethodLength" files="com.hazelcast.nio.serialization.DataAdapter"/>
    <suppress checks="Todo" files="com.hazelcast.nio.serialization.DataSerializableFactory"/>
    <suppress checks="Todo" files="com.hazelcast.nio.serialization.DataSerializer"/>
    <suppress checks="MagicNumber" files="com.hazelcast.nio.serialization.DefaultPortableReader"/>
    <suppress checks="MagicNumber" files="com.hazelcast.nio.serialization.DefaultPortableReader"/>
    <suppress checks="LocalFinalVariableName" files="com.hazelcast.nio.serialization.DefaultPortableReader"/>
    <suppress checks="LocalFinalVariableName" files="com.hazelcast.nio.serialization.DefaultPortableWriter"/>
    <suppress checks="MagicNumber" files="com.hazelcast.nio.serialization.DefaultPortableWriter"/>
    <suppress checks="MethodCount" files="com.hazelcast.nio.DynamicByteBuffer"/>
    <suppress checks="EmptyBlock" files="com.hazelcast.nio.serialization.FactoryIdHelper"/>
    <suppress checks="MagicNumber" files="com.hazelcast.nio.DynamicByteBuffer"/>
    <suppress checks="NPathComplexity" files="com.hazelcast.nio.serialization.FieldDefinitionImpl"/>
    <suppress checks="MethodCount" files="com.hazelcast.nio.IOService"/>
    <suppress checks="EmptyBlock" files="com.hazelcast.nio.IOUtil"/>
    <suppress checks="MagicNumber" files="com.hazelcast.nio.IOUtil"/>
    <suppress checks="ReturnCount" files="com.hazelcast.nio.IOUtil"/>
    <suppress checks="ParameterAssignment" files="com.hazelcast.nio.IOUtil"/>
    <suppress checks="IllegalType" files="com.hazelcast.nio.serialization.serializers.LinkedListSerializerHook"/>
    <suppress checks="ReturnCount" files="com.hazelcast.nio.serialization.MorphingPortableReader"/>
    <suppress checks="MethodCount" files="com.hazelcast.nio.NodeIOService"/>
    <suppress checks="NPathComplexity" files="com.hazelcast.nio.NodeIOService"/>
    <suppress checks="MethodCount" files="com.hazelcast.nio.serialization.ObjectDataInputStream"/>
    <suppress checks="MagicNumber" files="com.hazelcast.nio.Packet"/>
    <suppress checks="Todo" files="com.hazelcast.nio.serialization.PortableFactory"/>
    <suppress checks="NPathComplexity" files="com.hazelcast.nio.serialization.PortableSerializer"/>
    <suppress checks="NPathComplexity" files="com.hazelcast.nio.tcp.ReadHandler"/>
    <suppress checks="NPathComplexity" files="com.hazelcast.nio.ssl.SSLSocketChannelWrapper"/>
    <suppress checks="CyclomaticComplexity" files="com.hazelcast.nio.ssl.SSLSocketChannelWrapper"/>
    <suppress checks="EmptyBlock" files="com.hazelcast.nio.ssl.SSLSocketChannelWrapper"/>
    <suppress checks="MethodLength" files="com.hazelcast.nio.ssl.SSLSocketChannelWrapper"/>
    <suppress checks="MagicNumber" files="com.hazelcast.nio.ssl.SSLSocketChannelWrapper"/>
    <suppress checks="MagicNumber" files="com.hazelcast.nio.serialization.SerializationContextImpl"/>
    <suppress checks="NPathComplexity" files="com.hazelcast.nio.serialization.SerializationServiceBuilder"/>
    <suppress checks="MagicNumber" files="com.hazelcast.nio.serialization.SerializationServiceBuilder"/>
    <suppress checks="InnerAssignment" files="com.hazelcast.nio.serialization.SerializationServiceImpl"/>
    <suppress checks="NPathComplexity" files="com.hazelcast.nio.serialization.SerializationServiceImpl"/>
    <suppress checks="ParameterAssignment" files="com.hazelcast.nio.serialization.SerializationServiceImpl"/>
    <suppress checks="ClassFanOutComplexity" files="com.hazelcast.nio.serialization.SerializationServiceImpl"/>
    <suppress checks="ClassDataAbstractionCoupling" files="com.hazelcast.nio.serialization.SerializationServiceImpl"/>
    <suppress checks="ExecutableStatementCount" files="com.hazelcast.nio.serialization.SerializationServiceImpl"/>
    <suppress checks="ParameterNumber" files="com.hazelcast.nio.serialization.SerializationServiceImpl"/>
    <suppress checks="MethodCount" files="com.hazelcast.nio.serialization.SerializationServiceImpl"/>
    <suppress checks="EmptyBlock" files="com.hazelcast.nio.tcp.SocketAcceptor"/>
    <suppress checks="EmptyBlock" files="com.hazelcast.nio.tcp.SocketConnector"/>
    <suppress checks="NPathComplexity" files="com.hazelcast.nio.tcp.SocketConnector"/>
    <suppress checks="CyclomaticComplexity" files="com.hazelcast.nio.tcp.SocketConnector"/>
    <suppress checks="Todo" files="com.hazelcast.nio.tcp.SocketConnector"/>
    <suppress checks="NPathComplexity" files="com.hazelcast.nio.tcp.SocketPacketReader"/>
    <suppress checks="NPathComplexity" files="com.hazelcast.nio.tcp.SocketPacketWriter"/>
    <suppress checks="NPathComplexity" files="com.hazelcast.nio.tcp.TcpIpConnectionManager"/>
    <suppress checks="ClassDataAbstractionCoupling" files="com.hazelcast.nio.tcp.TcpIpConnectionManager"/>
    <suppress checks="ExecutableStatement" files="com.hazelcast.nio.tcp.TcpIpConnectionManager"/>
    <suppress checks="CyclomaticComplexity" files="com.hazelcast.nio.tcp.TcpIpConnectionManager"/>
    <suppress checks="MethodCount" files="com.hazelcast.nio.tcp.TcpIpConnectionManager"/>
    <suppress checks="MagicNumber" files="com.hazelcast.nio.tcp.TcpIpConnectionManager"/>
    <suppress checks="ExecutableStatement" files="com.hazelcast.nio.UnsafeHelper"/>
    <suppress checks="MagicNumber" files="com.hazelcast.nio.UnsafeHelper"/>
    <suppress checks="IllegalImport" files="com.hazelcast.nio.UnsafeHelper"/>
    <suppress checks="EmptyBlock" files="com.hazelcast.nio.serialization.UnsafeInputOutputFactory"/>
    <suppress checks="MagicNumber" files="com.hazelcast.nio.serialization.UnsafeObjectDataInput"/>
    <suppress checks="MagicNumber" files="com.hazelcast.nio.serialization.UnsafeObjectDataOutput"/>
    <suppress checks="MagicNumber" files="com.hazelcast.nio.tcp.WriteHandler"/>
    <suppress checks="EmptyBlock" files="com.hazelcast.nio.tcp.WriteHandler"/>
    <suppress checks="NPathComplexity" files="com.hazelcast.nio.tcp.WriteHandler"/>
    <suppress checks="CyclomaticComplexity" files="com.hazelcast.nio.tcp.WriteHandler"/>
    <suppress checks="InnerAssignment" files="com.hazelcast.nio.tcp.WriteHandler"/>
    <suppress checks="EmptyStatement" files="com.hazelcast.nio.tcp.WriteHandler"/>
    <suppress checks="MagicNumber" files="com.hazelcast.nio.UTFEncoderDecoder"/>

    <!-- Jmx-->
    <suppress checks="CyclomaticComplexity" files="com.hazelcast.jmx.ManagementService"/>
    <!-- Since IMap interface has a lot of methods... -->
    <suppress checks="MethodCount" files="com.hazelcast.jmx.MapMBean"/>
    <suppress checks="MethodCount" files="com.hazelcast.jmx.ReplicatedMapMBean"/>

    <!-- Aws-->
    <suppress checks="JavadocMethod" files="com.hazelcast.aws[\\/]"/>
    <suppress checks="JavadocType" files="com.hazelcast.aws[\\/]"/>
    <suppress checks="JavadocMethod" files="com.hazelcast.aws[\\/]"/>
    <suppress checks="JavadocVariable" files="com.hazelcast.aws[\\/]"/>
    <suppress checks="HideUtilityClassConstructor" files="com.hazelcast.aws.impl.Constants"/>

    <!-- Hibernate-->
    <suppress checks="IllegalImport" files="com.hazelcast.hibernate.serialization.Hibernate3CacheEntrySerializer"/>
    <suppress checks="IllegalImport" files="com.hazelcast.hibernate.serialization.Hibernate41CacheEntrySerializer"/>
    <suppress checks="IllegalImport" files="com.hazelcast.hibernate.serialization.Hibernate3CacheKeySerializer"/>
    <suppress checks="IllegalImport" files="com.hazelcast.hibernate.serialization.Hibernate4CacheKeySerializer"/>

    <!-- Spring-->
    <suppress checks="MethodCount" files="com.hazelcast.spring.HazelcastConfigBeanDefinitionParser"/>
    <suppress checks="CyclomaticComplexity" files="com.hazelcast.spring.HazelcastConfigBeanDefinitionParser"/>

    <!-- Spring Framework breaks the rule IllegalTypeCheck in its own implementation -->
    <suppress checks="IllegalType" files="com.hazelcast.spring.HazelcastClientBeanDefinitionParser"/>
    <suppress checks="IllegalType" files="com.hazelcast.spring.HazelcastInstanceDefinitionParser"/>
    <suppress checks="IllegalType" files="com.hazelcast.spring.HazelcastConfigBeanDefinitionParser"/>
    <suppress checks="IllegalType" files="com.hazelcast.spring.HazelcastTypeBeanDefinitionParser"/>
    <suppress checks="IllegalType" files="com.hazelcast.spring.hibernate.RegionFactoryBeanDefinitionParser"/>



    <!-- Management -->
    <suppress checks="ClassDataAbstractionCoupling" files="com.hazelcast.management.ManagementCenterService"/>
    <suppress checks="ClassFanOutComplexityCheck" files="com.hazelcast.management.TimedMemberStateFactory"/>
    <suppress checks="JavadocVariable" files="com.hazelcast.management.request.ConsoleRequestConstants"/>

</suppressions>
<|MERGE_RESOLUTION|>--- conflicted
+++ resolved
@@ -196,7 +196,6 @@
     <suppress checks="EmptyBlock" files="com.hazelcast.queue.tx.TransactionalQueueProxy"/>
 
     <!-- jca -->
-<<<<<<< HEAD
     <suppress checks="JavadocMethod" files="com.hazelcast.jca[\\/]"/>
     <suppress checks="JavadocType" files="com.hazelcast.jca[\\/]"/>
     <suppress checks="JavadocMethod" files="com.hazelcast.jca[\\/]"/>
@@ -206,8 +205,6 @@
     <suppress checks="FileTabCharacter" files="com.hazelcast.jca.HzConnectionEvent"/>
     <suppress checks="FileTabCharacter" files="com.hazelcast.jca.HazelcastConnectionFactory"/>
 
-=======
->>>>>>> 5f3edf8e
 
     <!-- Query -->
     <suppress checks="JavadocMethod" files="com.hazelcast.query[\\/]"/>
