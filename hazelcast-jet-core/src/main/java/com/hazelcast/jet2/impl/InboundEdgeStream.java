--- conflicted
+++ resolved
@@ -28,11 +28,7 @@
      * (the {@code isMadeProgress} property) and whether the stream is now completely exhausted
      * (the {@code isDone} property)
      */
-<<<<<<< HEAD
-    TaskletResult drainAvailableItemsInto(CollectionWithPredicate dest);
-=======
     ProgressState drainAvailableItemsInto(CollectionWithPredicate dest);
->>>>>>> e40c508f
 
     int ordinal();
 
