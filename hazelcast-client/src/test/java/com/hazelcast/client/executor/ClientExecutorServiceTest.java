/*
 * Copyright (c) 2008-2013, Hazelcast, Inc. All Rights Reserved.
 *
 * Licensed under the Apache License, Version 2.0 (the "License");
 * you may not use this file except in compliance with the License.
 * You may obtain a copy of the License at
 *
 * http://www.apache.org/licenses/LICENSE-2.0
 *
 * Unless required by applicable law or agreed to in writing, software
 * distributed under the License is distributed on an "AS IS" BASIS,
 * WITHOUT WARRANTIES OR CONDITIONS OF ANY KIND, either express or implied.
 * See the License for the specific language governing permissions and
 * limitations under the License.
 */

package com.hazelcast.client.executor;

import com.hazelcast.client.HazelcastClient;
import com.hazelcast.client.executor.tasks.*;
import com.hazelcast.core.*;
import com.hazelcast.test.AssertTask;
import com.hazelcast.test.HazelcastParallelClassRunner;
import com.hazelcast.test.annotation.ProblematicTest;
import com.hazelcast.test.annotation.QuickTest;
import org.junit.AfterClass;
import org.junit.BeforeClass;
import org.junit.Test;
import org.junit.experimental.categories.Category;
import org.junit.runner.RunWith;

import java.util.ArrayList;
import java.util.Collection;
import java.util.Map;
import java.util.concurrent.*;
import java.util.concurrent.atomic.AtomicReference;

import static com.hazelcast.test.HazelcastTestSupport.*;
import static org.junit.Assert.*;
import static org.junit.Assert.assertFalse;
import static org.junit.Assert.fail;

@RunWith(HazelcastParallelClassRunner.class)
@Category(QuickTest.class)
public class ClientExecutorServiceTest {

    static final int CLUSTER_SIZE = 3;
    static HazelcastInstance instance1;
    static HazelcastInstance instance2;
    static HazelcastInstance instance3;

    static HazelcastInstance client;

    @BeforeClass
    public static void init() {
        instance1 = Hazelcast.newHazelcastInstance();
        instance2 = Hazelcast.newHazelcastInstance();
        instance3 = Hazelcast.newHazelcastInstance();
        client = HazelcastClient.newHazelcastClient();
    }

    @AfterClass
    public static void destroy() {
        client.shutdown();
        Hazelcast.shutdownAll();
    }

    @Test(expected = UnsupportedOperationException.class)
    public void testGetLocalExecutorStats() throws Throwable, InterruptedException {
        IExecutorService service = client.getExecutorService(randomString());
        service.getLocalExecutorStats();
    }

    @Test
    public void testIsTerminated() throws InterruptedException, ExecutionException, TimeoutException {
        final IExecutorService service = client.getExecutorService(randomString());
        assertFalse(service.isTerminated());
    }

    @Test
    public void testIsShutdown() throws InterruptedException, ExecutionException, TimeoutException {
        final IExecutorService service = client.getExecutorService(randomString());
        assertFalse(service.isShutdown());
    }

    @Test
    public void testShutdownNow() throws InterruptedException, ExecutionException, TimeoutException {
        final IExecutorService service = client.getExecutorService(randomString());
        service.shutdownNow();

        assertTrueEventually(new AssertTask() {
            public void run() throws Exception {
                assertTrue(service.isShutdown());
            }
        });
    }

    @Category(ProblematicTest.class)
    @Test
    public void testAwaitTermination() throws InterruptedException, ExecutionException, TimeoutException {
        final IExecutorService service = client.getExecutorService(randomString());
        final boolean result = service.awaitTermination(9999, TimeUnit.DAYS);
<<<<<<< HEAD
        assertFalse(result);
=======
        fail("marked problematic at the method awaitTermination really just returns false and in fact dose nothing !");
>>>>>>> 2b3b9b5c
    }

    @Test(expected = TimeoutException.class)
    public void testCancellationAwareTask_whenTimeOut() throws InterruptedException, ExecutionException, TimeoutException {
        IExecutorService service = client.getExecutorService(randomString());
        CancellationAwareTask task = new CancellationAwareTask(5000);

        Future future = service.submit(task);

        future.get(1, TimeUnit.SECONDS);
    }

    @Test
    public void testFutureAfterCancellationAwareTaskTimeOut() throws InterruptedException, ExecutionException, TimeoutException {
        IExecutorService service = client.getExecutorService(randomString());
        CancellationAwareTask task = new CancellationAwareTask(5000);

        Future future = service.submit(task);

        try {
            future.get(1, TimeUnit.SECONDS);
        }catch (TimeoutException e) {}

        assertFalse(future.isDone());
        assertFalse(future.isCancelled());
    }

    @Test
    public void testCancelFutureAfterCancellationAwareTaskTimeOut() throws InterruptedException, ExecutionException, TimeoutException {
        IExecutorService service = client.getExecutorService(randomString());
        CancellationAwareTask task = new CancellationAwareTask(5000);

        Future future = service.submit(task);

        try {
            future.get(1, TimeUnit.SECONDS);
        }catch (TimeoutException e) {}

        assertTrue(future.cancel(true));
        assertTrue(future.isCancelled());
        assertTrue(future.isDone());
    }

    @Test(expected = CancellationException.class)
    public void testGetFutureAfterCancel() throws InterruptedException, ExecutionException, TimeoutException {
        IExecutorService service = client.getExecutorService(randomString());
        CancellationAwareTask task = new CancellationAwareTask(5000);

        Future future = service.submit(task);
        try {
            future.get(1, TimeUnit.SECONDS);
        }catch (TimeoutException e) {}
        future.cancel(true);

        future.get();
    }

    @Test(expected = ExecutionException.class)
    public void testSubmitFailingCallableException() throws ExecutionException, InterruptedException {
        IExecutorService service = client.getExecutorService(randomString());
        final Future<String> f = service.submit(new FailingCallable());

        f.get();
    }

    @Test(expected = IllegalStateException.class)
    public void testSubmitFailingCallableReasonExceptionCause() throws Throwable {
        IExecutorService service = client.getExecutorService(randomString());
        final Future<String> f = service.submit(new FailingCallable());

        try{
            f.get();
        }catch(ExecutionException e){
            throw e.getCause();
        }
    }

    @Test(expected = IllegalStateException.class)
    public void testExecute_withNoMemberSelected() {
        final IExecutorService service = client.getExecutorService(randomString());
        final String mapName = randomString();
        final MemberSelector selector = new SelectNoMembers();

        service.execute( new MapPutRunnable(mapName), selector);
    }
}<|MERGE_RESOLUTION|>--- conflicted
+++ resolved
@@ -74,7 +74,7 @@
     @Test
     public void testIsTerminated() throws InterruptedException, ExecutionException, TimeoutException {
         final IExecutorService service = client.getExecutorService(randomString());
-        assertFalse(service.isTerminated());
+        assertFalse( service.isTerminated() );
     }
 
     @Test
@@ -100,11 +100,7 @@
     public void testAwaitTermination() throws InterruptedException, ExecutionException, TimeoutException {
         final IExecutorService service = client.getExecutorService(randomString());
         final boolean result = service.awaitTermination(9999, TimeUnit.DAYS);
-<<<<<<< HEAD
-        assertFalse(result);
-=======
         fail("marked problematic at the method awaitTermination really just returns false and in fact dose nothing !");
->>>>>>> 2b3b9b5c
     }
 
     @Test(expected = TimeoutException.class)
