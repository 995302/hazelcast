--- conflicted
+++ resolved
@@ -38,7 +38,6 @@
         <module>hazelcast-spring-tests</module>
         <module>hazelcast-build-utils</module>
         <module>hazelcast-sql</module>
-        <module>modulepath-tests</module>
     </modules>
 
     <properties>
@@ -357,6 +356,9 @@
                     <excludes>
                         <exclude>**/package-info.java</exclude>
                     </excludes>
+                    <testExcludes>
+                        <exclude>**/package-info.java</exclude>
+                    </testExcludes>
                 </configuration>
             </plugin>
 
@@ -447,61 +449,6 @@
                     </execution>
                 </executions>
             </plugin>
-<<<<<<< HEAD
-<!--            <plugin>-->
-<!--                <artifactId>maven-enforcer-plugin</artifactId>-->
-<!--                <version>${maven.enforcer.plugin.version}</version>-->
-<!--                <executions>-->
-<!--                    <execution>-->
-<!--                        <id>enforce-tools</id>-->
-<!--                        <goals>-->
-<!--                            <goal>enforce</goal>-->
-<!--                        </goals>-->
-<!--                        <configuration>-->
-<!--                            <rules>-->
-<!--                                <requireJavaVersion>-->
-<!--                                    &lt;!&ndash; JDK 1.8+ is required for compilation. &ndash;&gt;-->
-<!--                                    <version>[1.8.0,)</version>-->
-<!--                                </requireJavaVersion>-->
-<!--                                <enforceBytecodeVersion>-->
-<!--                                    <maxJdkVersion>1.8</maxJdkVersion>-->
-<!--                                    <excludes>-->
-<!--                                        &lt;!&ndash;-->
-<!--                                        The archunit library containse several classes to process JDK9 modules.-->
-<!--                                        It is a test dependency and can be ignored.-->
-<!--                                        &ndash;&gt;-->
-<!--                                        <exclude>com.tngtech.archunit:archunit</exclude>-->
-<!--                                    </excludes>-->
-<!--                                    <ignoreClasses>-->
-<!--                                        &lt;!&ndash;-->
-<!--                                        Some dependencies contain JDK9 specific classes with JDK9 in the name-->
-<!--                                        e.g. wiremock.org.eclipse.jetty.alpn.java.server.JDK9ServerALPNProcessor-->
-<!--                                        &ndash;&gt;-->
-<!--                                        <ignoreClass>*JDK9*</ignoreClass>-->
-<!--                                        &lt;!&ndash;-->
-<!--                                        Classes from org:mongodb:bson-record-codec to map record to bson.-->
-<!--                                        Ignoring whole package, because we shade the module into hazelcast-jet-mongodb.-->
-<!--                                        &ndash;&gt;-->
-<!--                                        <ignoreClass>org.bson.codecs.record.*</ignoreClass>-->
-<!--                                    </ignoreClasses>-->
-<!--                                </enforceBytecodeVersion>-->
-<!--                            </rules>-->
-<!--                        </configuration>-->
-<!--                    </execution>-->
-<!--                </executions>-->
-<!--                <dependencies>-->
-<!--                    <dependency>-->
-<!--                        <groupId>org.codehaus.mojo</groupId>-->
-<!--                        <artifactId>extra-enforcer-rules</artifactId>-->
-<!--                        &lt;!&ndash;-->
-<!--                        Version 1.6.1 produces harmless, but noisy warning about missing dependencies.-->
-<!--                        See https://github.com/mojohaus/extra-enforcer-rules/issues/225-->
-<!--                        &ndash;&gt;-->
-<!--                        <version>1.5.1</version>-->
-<!--                    </dependency>-->
-<!--                </dependencies>-->
-<!--            </plugin>-->
-=======
             <plugin>
                 <artifactId>maven-enforcer-plugin</artifactId>
                 <version>${maven.enforcer.plugin.version}</version>
@@ -555,7 +502,6 @@
                     </dependency>
                 </dependencies>
             </plugin>
->>>>>>> 269b262c
             <plugin>
                 <artifactId>maven-resources-plugin</artifactId>
                 <executions>
@@ -719,34 +665,6 @@
                     </execution>
                 </executions>
             </plugin>
-<<<<<<< HEAD
-<!--            <plugin>-->
-<!--                <groupId>org.codehaus.mojo</groupId>-->
-<!--                <artifactId>animal-sniffer-maven-plugin</artifactId>-->
-<!--                <configuration>-->
-<!--                    <checkTestClasses>true</checkTestClasses>-->
-<!--                    <signature>-->
-<!--                        <groupId>org.codehaus.mojo.signature</groupId>-->
-<!--                        <artifactId>java18</artifactId>-->
-<!--                        <version>1.0</version>-->
-<!--                    </signature>-->
-<!--                    <ignores>-->
-<!--                        <ignore>java.lang.invoke.MethodHandle</ignore>-->
-<!--                        <ignore>sun.misc.Unsafe</ignore>-->
-<!--                    </ignores>-->
-<!--                </configuration>-->
-<!--                <executions>-->
-<!--                    <execution>-->
-<!--                        <id>source-java8-check</id>-->
-<!--                        <phase>test-compile</phase>-->
-<!--                        <goals>-->
-<!--                            <goal>check</goal>-->
-<!--                        </goals>-->
-<!--                    </execution>-->
-<!--                </executions>-->
-<!--            </plugin>-->
-=======
->>>>>>> 269b262c
         </plugins>
         <pluginManagement>
             <plugins>
@@ -1426,57 +1344,6 @@
         </profile>
 
         <profile>
-<<<<<<< HEAD
-            <id>jdk-9</id>
-            <activation>
-                <jdk>[9,)</jdk>
-            </activation>
-            <properties>
-                <!--
-                Allow access to Operating system metrics:
-                   open jdk.management/com.sun.management.internal
-                   export jdk.management/com.ibm.lang.management.internal
-
-                Avoid warnings caused by reflection in
-                SelectorOptimizer:
-                   open java.base/sun.nio.ch
-                FilteringClassLoader:
-                   open java.base/java.lang
-                TimedMemberStateFactoryHelper:
-                   open java.management/sun.management
-
-                Powermock issue workaround (https://github.com/powermock/powermock/issues/905):
-                   export java.xml/jdk.xml.internal
-                -->
-                <javaModuleArgs>
-                    --add-exports java.base/jdk.internal.ref=${hazelcast.module.name}
-                    --add-opens jdk.management/com.sun.management.internal=${hazelcast.module.name}
-                    --add-opens java.base/sun.nio.ch=${hazelcast.module.name}
-                    --add-opens java.base/java.lang=${hazelcast.module.name}
-                    --add-opens java.management/sun.management=${hazelcast.module.name}
-                    --add-exports java.xml/jdk.xml.internal=${hazelcast.module.name}
-                    --add-exports jdk.management/com.ibm.lang.management.internal=${hazelcast.module.name}
-                    --illegal-access=deny
-                </javaModuleArgs>
-            </properties>
-        </profile>
-
-<!--        <profile>-->
-<!--            <id>modulepath-tests</id>-->
-<!--            <activation>-->
-<!--                <property>-->
-<!--                    <name>!quick</name>-->
-<!--                </property>-->
-<!--                <jdk>[9,)</jdk>-->
-<!--            </activation>-->
-<!--            <modules>-->
-<!--                <module>modulepath-tests</module>-->
-<!--            </modules>-->
-<!--        </profile>-->
-
-        <profile>
-=======
->>>>>>> 269b262c
             <!-- same as default build (excludes Nightly & Slow tests), outputs serialized objects to a blob -->
             <!-- for compatibility testing -->
             <id>generate-compatibility-samples</id>
