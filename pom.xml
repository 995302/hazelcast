--- conflicted
+++ resolved
@@ -23,11 +23,7 @@
     <groupId>com.hazelcast</groupId>
     <artifactId>hazelcast-root</artifactId>
     <packaging>pom</packaging>
-<<<<<<< HEAD
-    <version>5.3.1-DM-SNAPSHOT</version>
-=======
-    <version>5.3.5</version>
->>>>>>> 7e760b07
+    <version>5.3.5-DM-SNAPSHOT</version>
     <name>Hazelcast Root</name>
     <description>Hazelcast In-Memory DataGrid</description>
     <url>http://www.hazelcast.com/</url>
@@ -133,7 +129,7 @@
         See https://developers.google.com/protocol-buffers/docs/news/2022-05-06
         -->
         <protobuf.version>22.0</protobuf.version>
-        <java.protobuf.version>3.22.4</java.protobuf.version>
+        <java.protobuf.version>3.22.1</java.protobuf.version>
         <python.protobuf.version>4.${protobuf.version}</python.protobuf.version>
 
         <scala.version>2.13</scala.version>
@@ -753,7 +749,6 @@
                         <maxmemory>1024</maxmemory>
                         <excludePackageNames>${maven.javadoc.plugin.excludePackageNames}</excludePackageNames>
                         <doclint>-missing</doclint>
-                        <source>8</source>
                     </configuration>
                     <executions>
                         <execution>
