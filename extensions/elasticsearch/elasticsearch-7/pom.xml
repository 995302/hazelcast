--- conflicted
+++ resolved
@@ -30,11 +30,7 @@
     <parent>
         <groupId>com.hazelcast.jet</groupId>
         <artifactId>hazelcast-jet-extensions</artifactId>
-<<<<<<< HEAD
-        <version>5.3.1-DM-SNAPSHOT</version>
-=======
-        <version>5.3.5</version>
->>>>>>> 7e760b07
+        <version>5.3.5-DM-SNAPSHOT</version>
         <relativePath>../../pom.xml</relativePath>
     </parent>
 
