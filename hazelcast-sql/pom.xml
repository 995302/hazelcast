<?xml version="1.0" encoding="UTF-8"?>
<!--
  ~ Copyright (c) 2008-2019, Hazelcast, Inc. All Rights Reserved.
  ~
  ~ Licensed under the Apache License, Version 2.0 (the "License");
  ~ you may not use this file except in compliance with the License.
  ~ You may obtain a copy of the License at
  ~
  ~ http://www.apache.org/licenses/LICENSE-2.0
  ~
  ~ Unless required by applicable law or agreed to in writing, software
  ~ distributed under the License is distributed on an "AS IS" BASIS,
  ~ WITHOUT WARRANTIES OR CONDITIONS OF ANY KIND, either express or implied.
  ~ See the License for the specific language governing permissions and
  ~ limitations under the License.
  -->

<project xmlns="http://maven.apache.org/POM/4.0.0"
         xmlns:xsi="http://www.w3.org/2001/XMLSchema-instance"
         xsi:schemaLocation="http://maven.apache.org/POM/4.0.0 http://maven.apache.org/xsd/maven-4.0.0.xsd">
    <modelVersion>4.0.0</modelVersion>

    <name>hazelcast-sql</name>
    <artifactId>hazelcast-sql</artifactId>
    <description>SQL Parser and Optimizer</description>
    <packaging>jar</packaging>

    <parent>
        <groupId>com.hazelcast</groupId>
        <artifactId>hazelcast-root</artifactId>
        <version>4.2-SNAPSHOT</version>
        <relativePath>../pom.xml</relativePath>
    </parent>

    <properties>
        <!-- Needed for CheckStyle -->
        <main.basedir>${project.parent.basedir}</main.basedir>

        <calcite.version>1.23.0</calcite.version>
        <guava.version>24.1.1-jre</guava.version>
        <slf4j.version>1.7.25</slf4j.version>
    </properties>

    <build>
        <resources>
            <resource>
                <directory>src/main/resources</directory>
            </resource>
        </resources>

        <plugins>
            <plugin>
                <groupId>org.apache.maven.plugins</groupId>
                <artifactId>maven-jar-plugin</artifactId>
                <version>${maven.jar.plugin.version}</version>
                <configuration>
                    <archive>
                        <index>true</index>
                        <compress>true</compress>
                        <manifest>
                            <addClasspath>false</addClasspath>
                            <addDefaultImplementationEntries>true</addDefaultImplementationEntries>
                            <addDefaultSpecificationEntries>true</addDefaultSpecificationEntries>
                        </manifest>
                    </archive>
                </configuration>
                <executions>
                    <execution>
                        <goals>
                            <goal>test-jar</goal>
                        </goals>
                    </execution>
                </executions>
            </plugin>

            <plugin>
                <groupId>org.apache.maven.plugins</groupId>
                <artifactId>maven-shade-plugin</artifactId>
                <version>${maven.shade.plugin.version}</version>
                <executions>
                    <execution>
                        <id>slim-original-jar</id>
                        <phase>package</phase>
                        <goals>
                            <goal>shade</goal>
                        </goals>
                        <configuration>
                            <shadedArtifactAttached>true</shadedArtifactAttached>
                            <shadedClassifierName>original</shadedClassifierName>
                            <createSourcesJar>true</createSourcesJar>
                            <artifactSet>
                                <includes>
                                    <include>org.apache.calcite:calcite-core</include>
                                </includes>
                            </artifactSet>
                            <transformers>
                                <transformer
                                    implementation="org.apache.maven.plugins.shade.resource.DontIncludeResourceTransformer">
                                    <resource>com.hazelcast.org.codehaus.commons.compiler.properties</resource>
                                </transformer>
                            </transformers>
                            <filters>
                                <filter>
                                    <artifact>org.apache.calcite:calcite-core</artifact>
                                    <includes>
                                        <include>**/Parser.jj</include>
                                    </includes>
                                </filter>
                            </filters>
                        </configuration>
                    </execution>

                    <execution>
                        <id>fat-shaded-jar</id>
                        <phase>package</phase>
                        <goals>
                            <goal>shade</goal>
                        </goals>
                        <configuration>
                            <finalName>${project.build.finalName}</finalName>
                            <createSourcesJar>true</createSourcesJar>
                            <shadeSourcesContent>true</shadeSourcesContent>
                            <createDependencyReducedPom>false</createDependencyReducedPom>
                            <shadeTestJar>false</shadeTestJar>
                            <artifactSet>
                                <includes>
                                    <include>com.fasterxml.jackson.core:jackson-core</include>
                                    <include>com.google.guava:guava</include>
                                    <include>com.jayway.jsonpath:json-path</include>
                                    <include>org.apache.calcite.avatica:avatica-core</include>
                                    <include>org.apache.calcite:calcite-core</include>
                                    <include>org.apache.calcite:calcite-linq4j</include>
                                    <include>org.codehaus.janino:commons-compiler</include>
                                    <include>org.codehaus.janino:janino</include>
                                    <include>org.slf4j:slf4j-api</include>
                                    <include>commons-codec:commons-codec</include>
                                </includes>
                            </artifactSet>
                            <relocations>
                                <relocation>
                                    <pattern>com.</pattern>
                                    <shadedPattern>${relocation.root}.com.</shadedPattern>
                                    <excludes>
                                        <exclude>com.hazelcast.**</exclude>
                                    </excludes>
                                </relocation>
                                <relocation>
                                    <pattern>org.</pattern>
                                    <shadedPattern>${relocation.root}.org.</shadedPattern>
                                </relocation>
                            </relocations>
                            <transformers>
                                <transformer
                                        implementation="org.apache.maven.plugins.shade.resource.ApacheLicenseResourceTransformer"/>
                                <transformer
                                        implementation="org.apache.maven.plugins.shade.resource.ApacheNoticeResourceTransformer"/>
                                <transformer
                                        implementation="org.apache.maven.plugins.shade.resource.ServicesResourceTransformer"/>
                            </transformers>
                            <filters>
                                <filter>
                                    <artifact>*:*</artifact>
                                    <excludes>
                                        <!-- Exclude signatures -->
                                        <exclude>META-INF/*.SF</exclude>
                                        <exclude>META-INF/*.DSA</exclude>
                                        <exclude>META-INF/*.RSA</exclude>
                                    </excludes>
                                </filter>
                                <filter>
                                    <artifact>org.apache.calcite:*</artifact>
                                    <excludes>
                                        <!-- Avoid automatic discovery of Calcite JDBC. -->
                                        <exclude>META-INF/services/java.sql.Driver</exclude>
                                        <exclude>META-INF/MANIFEST.MF</exclude>
                                        <exclude>codegen/**</exclude>
                                        <exclude>**/package-info.java</exclude>
                                    </excludes>
                                </filter>
                                <filter>
                                    <artifact>org.apache.calcite.avatica:*</artifact>
                                    <excludes>
                                        <!-- Avoid automatic discovery of Avatica JDBC. -->
                                        <exclude>META-INF/services/java.sql.Driver</exclude>
                                        <exclude>META-INF/MANIFEST.MF</exclude>
                                        <!-- Exclude Avatica ProtoBuf definitions, since Avatica is not used. -->
                                        <exclude>*.proto</exclude>
                                    </excludes>
                                </filter>
                                <filter>
                                    <artifact>org.codehaus.janino:*</artifact>
                                    <excludes>
                                        <exclude>META-INF/MANIFEST.MF</exclude>
                                        <!-- Replace with the one from src/main/resources for correct reflection in runtime. -->
                                        <exclude>org.codehaus.commons.compiler.properties</exclude>
                                    </excludes>
                                </filter>
                                <filter>
                                    <artifact>com.fasterxml.jackson.core:jackson-core</artifact>
                                    <excludes>
                                        <!-- Jackson Core is already included in hazelcast.jar. -->
                                        <exclude>**</exclude>
                                    </excludes>
                                </filter>
                                <filter>
                                    <artifact>commons-codec:commons-codec</artifact>
                                    <excludes>
                                        <exclude>META-INF/MANIFEST.MF</exclude>
                                    </excludes>
                                </filter>
                                <filter>
                                    <artifact>com.google.guava:guava</artifact>
                                    <excludes>
                                        <exclude>META-INF/MANIFEST.MF</exclude>
                                    </excludes>
                                </filter>
                                <filter>
                                    <artifact>com.jayway.jsonpath:json-path</artifact>
                                    <excludes>
                                        <exclude>META-INF/MANIFEST.MF</exclude>
                                    </excludes>
                                </filter>
                                <filter>
                                    <artifact>org.slf4j:slf4j-api</artifact>
                                    <excludes>
                                        <exclude>META-INF/MANIFEST.MF</exclude>
                                    </excludes>
                                </filter>
                            </filters>
                        </configuration>
                    </execution>
                </executions>
            </plugin>
        </plugins>
    </build>

    <dependencies>
        <dependency>
            <groupId>com.hazelcast</groupId>
            <artifactId>hazelcast</artifactId>
            <version>${project.version}</version>
        </dependency>

        <dependency>
            <groupId>com.hazelcast</groupId>
            <artifactId>hazelcast</artifactId>
            <scope>test</scope>
            <version>${project.parent.version}</version>
            <classifier>tests</classifier>
        </dependency>

        <dependency>
            <groupId>org.apache.calcite</groupId>
            <artifactId>calcite-core</artifactId>
            <version>${calcite.version}</version>
            <exclusions>
                <!-- Exclusions for Calcite. -->
                <exclusion>
                    <groupId>commons-io</groupId>
                    <artifactId>commons-io</artifactId>
                </exclusion>
                <exclusion>
                    <groupId>com.esri.geometry</groupId>
                    <artifactId>esri-geometry-api</artifactId>
                </exclusion>
                <exclusion>
                    <groupId>com.fasterxml.jackson.core</groupId>
                    <artifactId>jackson-core</artifactId>
                </exclusion>
                <exclusion>
                    <groupId>com.fasterxml.jackson.core</groupId>
                    <artifactId>jackson-annotations</artifactId>
                </exclusion>
                <exclusion>
                    <groupId>com.fasterxml.jackson.core</groupId>
                    <artifactId>jackson-databind</artifactId>
                </exclusion>
                <exclusion>
                    <groupId>com.fasterxml.jackson.dataformat</groupId>
                    <artifactId>jackson-dataformat-yaml</artifactId>
                </exclusion>
                <exclusion>
                    <groupId>com.google.code.findbugs</groupId>
                    <artifactId>jsr305</artifactId>
                </exclusion>
                <exclusion>
                    <groupId>com.yahoo.datasketches</groupId>
                    <artifactId>sketches-core</artifactId>
                </exclusion>
                <exclusion>
                    <groupId>net.hydromatic</groupId>
                    <artifactId>aggdesigner-algorithm</artifactId>
                </exclusion>
                <exclusion>
                    <groupId>org.apache.calcite.avatica</groupId>
                    <artifactId>avatica-server</artifactId>
                </exclusion>
                <exclusion>
                    <groupId>org.apache.commons</groupId>
                    <artifactId>commons-dbcp2</artifactId>
                </exclusion>
                <exclusion>
                    <groupId>org.apache.commons</groupId>
                    <artifactId>commons-lang3</artifactId>
                </exclusion>
                <exclusion>
                    <groupId>org.apiguardian</groupId>
                    <artifactId>apiguardian-api</artifactId>
                </exclusion>
                <!-- Exclusions for Avatica. -->
                <exclusion>
                    <groupId>com.google.protobuf</groupId>
                    <artifactId>protobuf-java</artifactId>
                </exclusion>
                <exclusion>
                    <groupId>org.apache.calcite.avatica</groupId>
                    <artifactId>avatica-metrics</artifactId>
                </exclusion>
                <exclusion>
                    <groupId>org.apache.httpcomponents</groupId>
                    <artifactId>httpclient</artifactId>
                </exclusion>
                <exclusion>
                    <groupId>org.apache.httpcomponents</groupId>
                    <artifactId>httpcore</artifactId>
                </exclusion>
                <!-- Exclusions for jsonpath. -->
                <exclusion>
                    <groupId>net.minidev</groupId>
                    <artifactId>json-smart</artifactId>
                </exclusion>
            </exclusions>
        </dependency>
        <dependency>
            <groupId>com.fasterxml.jackson.core</groupId>
            <artifactId>jackson-core</artifactId>
            <version>${jackson.version}</version>
        </dependency>
        <dependency>
            <groupId>com.google.guava</groupId>
            <artifactId>guava</artifactId>
            <version>${guava.version}</version>
        </dependency>
        <dependency>
            <groupId>org.slf4j</groupId>
            <artifactId>slf4j-api</artifactId>
<<<<<<< HEAD
            <version>${slf4j.api.version}</version>
        </dependency>

=======
            <version>${slf4j.version}</version>
        </dependency>
>>>>>>> e7d89f1b
        <dependency>
            <groupId>org.assertj</groupId>
            <artifactId>assertj-core</artifactId>
            <version>${assertj.version}</version>
            <scope>test</scope>
        </dependency>
        <dependency>
            <groupId>com.googlecode.junit-toolbox</groupId>
            <artifactId>junit-toolbox</artifactId>
            <version>2.4</version>
            <scope>test</scope>
        </dependency>
    </dependencies>
</project><|MERGE_RESOLUTION|>--- conflicted
+++ resolved
@@ -344,14 +344,9 @@
         <dependency>
             <groupId>org.slf4j</groupId>
             <artifactId>slf4j-api</artifactId>
-<<<<<<< HEAD
-            <version>${slf4j.api.version}</version>
-        </dependency>
-
-=======
             <version>${slf4j.version}</version>
         </dependency>
->>>>>>> e7d89f1b
+        <!-- TODO: Do we need assertj? -->
         <dependency>
             <groupId>org.assertj</groupId>
             <artifactId>assertj-core</artifactId>
