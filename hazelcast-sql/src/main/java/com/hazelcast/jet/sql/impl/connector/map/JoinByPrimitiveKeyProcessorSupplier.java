--- conflicted
+++ resolved
@@ -40,11 +40,6 @@
 import java.util.List;
 
 import static com.hazelcast.jet.Traversers.singleton;
-<<<<<<< HEAD
-import static com.hazelcast.jet.Util.entry;
-=======
-import static com.hazelcast.jet.impl.util.Util.extendArray;
->>>>>>> 829b1d06
 import static java.util.concurrent.CompletableFuture.completedFuture;
 
 @SuppressFBWarnings(
@@ -99,13 +94,8 @@
                     ServiceFactories.nonSharedService(ctx -> ctx.hazelcastInstance().getMap(mapName)),
                     null,
                     MAX_CONCURRENT_OPS,
-<<<<<<< HEAD
-                    (TransientReference<IMap<Object, Object>> ctx, JetSqlRow left) -> {
+                    (IMap<Object, Object> map, JetSqlRow left) -> {
                         Object key = left.get(evalContext.getSerializationService(), leftEquiJoinIndex);
-=======
-                    (IMap<Object, Object> map, Object[] left) -> {
-                        Object key = left[leftEquiJoinIndex];
->>>>>>> 829b1d06
                         if (key == null) {
                             return inner ? null : completedFuture(null);
                         }
@@ -136,11 +126,7 @@
             return null;
         }
 
-<<<<<<< HEAD
-        JetSqlRow right = rightRowProjector.project(entry(key, value));
-=======
-        Object[] right = rightRowProjector.project(key, value);
->>>>>>> 829b1d06
+        JetSqlRow right = rightRowProjector.project(key, value);
         if (right == null) {
             return null;
         }
