/*
 * Copyright (c) 2008-2021, Hazelcast, Inc. All Rights Reserved.
 *
 * Licensed under the Apache License, Version 2.0 (the "License");
 * you may not use this file except in compliance with the License.
 * You may obtain a copy of the License at
 *
 * http://www.apache.org/licenses/LICENSE-2.0
 *
 * Unless required by applicable law or agreed to in writing, software
 * distributed under the License is distributed on an "AS IS" BASIS,
 * WITHOUT WARRANTIES OR CONDITIONS OF ANY KIND, either express or implied.
 * See the License for the specific language governing permissions and
 * limitations under the License.
 */

package com.hazelcast.jet.sql.impl;

import com.hazelcast.function.ComparatorEx;
import com.hazelcast.function.FunctionEx;
import com.hazelcast.function.PredicateEx;
import com.hazelcast.internal.serialization.InternalSerializationService;
<<<<<<< HEAD
import com.hazelcast.jet.sql.impl.processors.JetSqlRow;
=======
import com.hazelcast.jet.sql.impl.opt.FieldCollation;
>>>>>>> c3c641fc
import com.hazelcast.sql.impl.expression.Expression;
import com.hazelcast.sql.impl.expression.ExpressionEvalContext;
import com.hazelcast.sql.impl.row.Row;
import org.apache.calcite.rel.RelFieldCollation.Direction;
import org.apache.calcite.rel.RelFieldCollation.NullDirection;

import javax.annotation.Nonnull;
import javax.annotation.Nullable;
import java.util.Arrays;
import java.util.Collections;
import java.util.List;
import java.util.Objects;
import java.util.stream.Collectors;
import java.util.stream.Stream;

public final class ExpressionUtil {

    /**
     * An {@link ExpressionEvalContext} that would fail if any dynamic
     * parameter (a.k.a. argument) or column expression requests its values.
     * <p>
     * Useful when evaluating expressions in planning phase where these are not
     * available.
     */
    public static final ExpressionEvalContext NOT_IMPLEMENTED_ARGUMENTS_CONTEXT = new ExpressionEvalContext() {

        @Override
        public Object getArgument(int index) {
            throw new IndexOutOfBoundsException("" + index);
        }

        @Override
        public List<Object> getArguments() {
            return Collections.emptyList();
        }

        @Override
        public InternalSerializationService getSerializationService() {
            return null;
        }
    };

    private ExpressionUtil() {
    }

    public static PredicateEx<JetSqlRow> filterFn(
            @Nonnull Expression<Boolean> predicate,
            @Nonnull ExpressionEvalContext context
    ) {
        return row0 -> {
            Row row = row0.getRow(context.getSerializationService());
            return Boolean.TRUE.equals(evaluate(predicate, row, context));
        };
    }

<<<<<<< HEAD
    public static FunctionEx<JetSqlRow, JetSqlRow> projectionFn(
=======
    public static ComparatorEx<Object[]> comparisonFn(
            @Nonnull List<FieldCollation> fieldCollationList
    ) {
        return (Object[] row1, Object[] row2) -> {
            // Comparison of row values:
            // - Compare the rows according to field collations starting from left to right.
            // - If one of the field comparison returns the non-zero value, then return it.
            // - Otherwise, the rows are equal according to field collations, then return 0.
            for (FieldCollation fieldCollation : fieldCollationList) {
                // For each collation:
                // - Get collation index and use it to fetch values from the rows.
                // - Get direction (ASCENDING, DESCENDING) and null direction
                //   (NULLS FIRST, NULLS LAST). If no null direction is given, then
                //   it will be inferred from the direction. Since NULL is sorted as
                //   the +Inf, ASCENDING implies NULL LAST whereas DESCENDING implies
                //   NULLS FIRST.
                // - Comparison of field values:
                //   - If both of them are NULL, then return 0.
                //   - Otherwise, if one of them is NULL, then return:
                //     - null direction value if LHS is NULL.
                //     - or negative null direction if RHS is NULL.
                //   - If none of them is NULL, then:
                //     - If direction is ASCENDING, then return the comparison result.
                //     - If direction is DESCENDING, return the negation of comparison result.
                int index = fieldCollation.getIndex();

                Comparable o1 = (Comparable) row1[index];
                Object o2 = row2[index];

                Direction direction = fieldCollation.getDirection();

                NullDirection nullDirection = fieldCollation.getNullDirection();
                if (nullDirection == null) {
                    nullDirection = direction.defaultNullDirection();
                }

                int result;
                if (o1 == null && o2 == null) {
                    result = 0;
                } else if (o1 == null) {
                    result = nullDirection.nullComparison;
                } else if (o2 == null) {
                    result = -nullDirection.nullComparison;
                } else {
                    result = o1.compareTo(o2);
                    result = direction.isDescending() ? -result : result;
                }

                if (result != 0) {
                    return result;
                }

            }
            return 0;
        };
    }

    public static FunctionEx<Object[], Object[]> projectionFn(
>>>>>>> c3c641fc
            @Nonnull List<Expression<?>> projections,
            @Nonnull ExpressionEvalContext context
    ) {
        return row0 -> {
            Row row = row0.getRow(context.getSerializationService());
            JetSqlRow result = new JetSqlRow(projections.size());
            for (int i = 0; i < projections.size(); i++) {
                result.set(i, evaluate(projections.get(i), row, context));
            }
            return result;
        };
    }

    /**
     * Concatenates {@code leftRow} and {@code rightRow} into one, evaluates
     * the {@code predicate} on it, and if the predicate passed, returns the
     * joined row; returns {@code null} if the predicate didn't pass.
     */
    @Nullable
    public static JetSqlRow join(
            @Nonnull JetSqlRow leftRow,
            @Nonnull JetSqlRow rightRow,
            @Nonnull Expression<Boolean> predicate,
            @Nonnull ExpressionEvalContext context
    ) {
        Object[] joined = Arrays.copyOf(leftRow.getValues(), leftRow.getFieldCount() + rightRow.getFieldCount());
        System.arraycopy(rightRow.getValues(), 0, joined, leftRow.getFieldCount(), rightRow.getFieldCount());

        JetSqlRow result = new JetSqlRow(joined);
        Row row = result.getRow(context.getSerializationService());
        return Boolean.TRUE.equals(evaluate(predicate, row, context)) ? result : null;
    }

    /**
     * Evaluate projection&predicate for multiple rows.
     */
    @Nonnull
    public static List<JetSqlRow> evaluate(
            @Nullable Expression<Boolean> predicate,
            @Nullable List<Expression<?>> projection,
            @Nonnull Stream<JetSqlRow> rows,
            @Nonnull ExpressionEvalContext context
    ) {
        return rows
                .map(row -> evaluate(predicate, projection, row, context))
                .filter(Objects::nonNull)
                .collect(Collectors.toList());
    }

    /**
     * Evaluate projection&predicate for a single row. Returns {@code null} if
     * the row is rejected by the predicate.
     */
    @Nullable
    public static JetSqlRow evaluate(
            @Nullable Expression<Boolean> predicate,
            @Nullable List<Expression<?>> projection,
            @Nonnull JetSqlRow values,
            @Nonnull ExpressionEvalContext context
    ) {
        Row row = values.getRow(context.getSerializationService());

        if (predicate != null && !Boolean.TRUE.equals(evaluate(predicate, row, context))) {
            return null;
        }

        if (projection == null) {
            return values;
        }

        JetSqlRow result = new JetSqlRow(projection.size());
        for (int i = 0; i < projection.size(); i++) {
            result.set(i, evaluate(projection.get(i), row, context));
        }
        return result;
    }

    public static <T> T evaluate(
            @Nonnull Expression<T> expression,
            @Nonnull Row row,
            @Nonnull ExpressionEvalContext context
    ) {
        return expression.eval(row, context);
    }
}<|MERGE_RESOLUTION|>--- conflicted
+++ resolved
@@ -20,11 +20,8 @@
 import com.hazelcast.function.FunctionEx;
 import com.hazelcast.function.PredicateEx;
 import com.hazelcast.internal.serialization.InternalSerializationService;
-<<<<<<< HEAD
+import com.hazelcast.jet.sql.impl.opt.FieldCollation;
 import com.hazelcast.jet.sql.impl.processors.JetSqlRow;
-=======
-import com.hazelcast.jet.sql.impl.opt.FieldCollation;
->>>>>>> c3c641fc
 import com.hazelcast.sql.impl.expression.Expression;
 import com.hazelcast.sql.impl.expression.ExpressionEvalContext;
 import com.hazelcast.sql.impl.row.Row;
@@ -80,9 +77,6 @@
         };
     }
 
-<<<<<<< HEAD
-    public static FunctionEx<JetSqlRow, JetSqlRow> projectionFn(
-=======
     public static ComparatorEx<Object[]> comparisonFn(
             @Nonnull List<FieldCollation> fieldCollationList
     ) {
@@ -140,8 +134,7 @@
         };
     }
 
-    public static FunctionEx<Object[], Object[]> projectionFn(
->>>>>>> c3c641fc
+    public static FunctionEx<JetSqlRow, JetSqlRow> projectionFn(
             @Nonnull List<Expression<?>> projections,
             @Nonnull ExpressionEvalContext context
     ) {
