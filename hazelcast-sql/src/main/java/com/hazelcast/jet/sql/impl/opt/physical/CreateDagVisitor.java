/*
 * Copyright 2021 Hazelcast Inc.
 *
 * Licensed under the Hazelcast Community License (the "License");
 * you may not use this file except in compliance with the License.
 * You may obtain a copy of the License at
 *
 * http://hazelcast.com/hazelcast-community-license
 *
 * Unless required by applicable law or agreed to in writing, software
 * distributed under the License is distributed on an "AS IS" BASIS,
 * WITHOUT WARRANTIES OF ANY KIND, either express or implied.
 * See the License for the specific language governing permissions and
 * limitations under the License.
 */

package com.hazelcast.jet.sql.impl.opt.physical;

import com.hazelcast.cluster.Address;
import com.hazelcast.function.BiFunctionEx;
import com.hazelcast.function.ComparatorEx;
import com.hazelcast.function.ConsumerEx;
import com.hazelcast.function.FunctionEx;
import com.hazelcast.function.ToLongFunctionEx;
import com.hazelcast.jet.aggregate.AggregateOperation;
import com.hazelcast.jet.core.DAG;
import com.hazelcast.jet.core.Edge;
import com.hazelcast.jet.core.ProcessorMetaSupplier;
import com.hazelcast.jet.core.ProcessorSupplier;
import com.hazelcast.jet.core.SlidingWindowPolicy;
import com.hazelcast.jet.core.TimestampKind;
import com.hazelcast.jet.core.Vertex;
import com.hazelcast.jet.core.processor.Processors;
import com.hazelcast.jet.pipeline.ServiceFactories;
import com.hazelcast.jet.sql.impl.ExpressionUtil;
import com.hazelcast.jet.sql.impl.JetJoinInfo;
import com.hazelcast.jet.sql.impl.ObjectArrayKey;
import com.hazelcast.jet.sql.impl.aggregate.WindowUtils;
import com.hazelcast.jet.sql.impl.connector.SqlConnector.VertexWithInputConfig;
import com.hazelcast.jet.sql.impl.connector.SqlConnectorUtil;
import com.hazelcast.jet.sql.impl.connector.map.IMapSqlConnector;
import com.hazelcast.jet.sql.impl.opt.ExpressionValues;
import com.hazelcast.jet.sql.impl.opt.metadata.WindowProperties;
import com.hazelcast.jet.sql.impl.processors.JetSqlRow;
import com.hazelcast.jet.sql.impl.processors.SqlHashJoinP;
import com.hazelcast.jet.sql.impl.schema.HazelcastTable;
import com.hazelcast.spi.impl.NodeEngine;
import com.hazelcast.sql.impl.QueryParameterMetadata;
import com.hazelcast.sql.impl.expression.ConstantExpression;
import com.hazelcast.sql.impl.expression.Expression;
import com.hazelcast.sql.impl.expression.ExpressionEvalContext;
import com.hazelcast.sql.impl.optimizer.PlanObjectKey;
import com.hazelcast.sql.impl.schema.Table;
import com.hazelcast.sql.impl.type.QueryDataType;
import org.apache.calcite.rel.RelNode;
import org.apache.calcite.rel.SingleRel;

import javax.annotation.Nullable;
import java.util.HashSet;
import java.util.List;
import java.util.Set;
import java.util.function.Consumer;
import java.util.function.Function;
import java.util.function.Predicate;

import static com.hazelcast.function.Functions.entryKey;
import static com.hazelcast.jet.core.Edge.between;
import static com.hazelcast.jet.core.Edge.from;
import static com.hazelcast.jet.core.processor.Processors.filterUsingServiceP;
import static com.hazelcast.jet.core.processor.Processors.mapP;
import static com.hazelcast.jet.core.processor.Processors.mapUsingServiceP;
import static com.hazelcast.jet.core.processor.Processors.sortP;
import static com.hazelcast.jet.core.processor.SourceProcessors.convenientSourceP;
import static com.hazelcast.jet.sql.impl.connector.SqlConnectorUtil.getJetSqlConnector;
import static com.hazelcast.jet.sql.impl.processors.RootResultConsumerSink.rootResultConsumerSink;
import static java.util.Collections.singletonList;

public class CreateDagVisitor {

    private static final int LOW_PRIORITY = 10;
    private static final int HIGH_PRIORITY = 1;

    private final DAG dag = new DAG();
    private final Set<PlanObjectKey> objectKeys = new HashSet<>();
    private final NodeEngine nodeEngine;
    private final Address localMemberAddress;
    private final QueryParameterMetadata parameterMetadata;

    public CreateDagVisitor(NodeEngine nodeEngine, QueryParameterMetadata parameterMetadata) {
        this.nodeEngine = nodeEngine;
        this.localMemberAddress = nodeEngine.getThisAddress();
        this.parameterMetadata = parameterMetadata;
    }

    public Vertex onValues(ValuesPhysicalRel rel) {
        List<ExpressionValues> values = rel.values();

        return dag.newUniqueVertex("Values", convenientSourceP(
                ExpressionEvalContext::from,
                (context, buffer) -> {
                    values.forEach(vs -> vs.toValues(context).forEach(buffer::add));
                    buffer.close();
                },
                ctx -> null,
                (ctx, states) -> {
                },
                ConsumerEx.noop(),
                0,
                true,
                null)
        );
    }

    public Vertex onInsert(InsertPhysicalRel rel) {
        Table table = rel.getTable().unwrap(HazelcastTable.class).getTarget();
        collectObjectKeys(table);

        VertexWithInputConfig vertexWithConfig = getJetSqlConnector(table).insertProcessor(dag, table);
        Vertex vertex = vertexWithConfig.vertex();
        connectInput(rel.getInput(), vertex, vertexWithConfig.configureEdgeFn());
        return vertex;
    }

    public Vertex onSink(SinkPhysicalRel rel) {
        Table table = rel.getTable().unwrap(HazelcastTable.class).getTarget();
        collectObjectKeys(table);

        Vertex vertex = getJetSqlConnector(table).sinkProcessor(dag, table);
        connectInput(rel.getInput(), vertex, null);
        return vertex;
    }

    public Vertex onUpdate(UpdatePhysicalRel rel) {
        Table table = rel.getTable().unwrap(HazelcastTable.class).getTarget();

        Vertex vertex = getJetSqlConnector(table).updateProcessor(dag, table, rel.updates(parameterMetadata));
        connectInput(rel.getInput(), vertex, null);
        return vertex;
    }

    public Vertex onDelete(DeletePhysicalRel rel) {
        Table table = rel.getTable().unwrap(HazelcastTable.class).getTarget();

        Vertex vertex = getJetSqlConnector(table).deleteProcessor(dag, table);
        connectInput(rel.getInput(), vertex, null);
        return vertex;
    }

    public Vertex onFullScan(FullScanPhysicalRel rel) {
        Table table = rel.getTable().unwrap(HazelcastTable.class).getTarget();
        collectObjectKeys(table);

        return getJetSqlConnector(table).fullScanReader(
                dag,
                table,
                rel.filter(parameterMetadata),
                rel.projection(parameterMetadata),
                rel.eventTimePolicyProvider()
        );
    }

    public Vertex onMapIndexScan(IndexScanMapPhysicalRel rel) {
        Table table = rel.getTable().unwrap(HazelcastTable.class).getTarget();
        collectObjectKeys(table);

        return SqlConnectorUtil.<IMapSqlConnector>getJetSqlConnector(table)
                .indexScanReader(
                        dag,
                        localMemberAddress,
                        table,
                        rel.getIndex(),
                        rel.filter(parameterMetadata),
                        rel.projection(parameterMetadata),
                        rel.getIndexFilter(),
                        rel.getComparator(),
                        rel.isDescending()
                );
    }

    public Vertex onFilter(FilterPhysicalRel rel) {
        Expression<Boolean> filter = rel.filter(parameterMetadata);

        Vertex vertex = dag.newUniqueVertex("Filter", filterUsingServiceP(
                ServiceFactories.nonSharedService(ctx ->
<<<<<<< HEAD
                        ExpressionUtil.filterFn(filter, SimpleExpressionEvalContext.from(ctx))),
                (Predicate<JetSqlRow> filterFn, JetSqlRow row) -> filterFn.test(row)));
=======
                        ExpressionUtil.filterFn(filter, ExpressionEvalContext.from(ctx))),
                (BiPredicateEx<Predicate<Object[]>, Object[]>) Predicate::test));
>>>>>>> c268083f
        connectInputPreserveCollation(rel, vertex);
        return vertex;
    }

    public Vertex onProject(ProjectPhysicalRel rel) {
        List<Expression<?>> projection = rel.projection(parameterMetadata);

        Vertex vertex = dag.newUniqueVertex("Project", mapUsingServiceP(
                ServiceFactories.nonSharedService(ctx ->
<<<<<<< HEAD
                        ExpressionUtil.projectionFn(projection, SimpleExpressionEvalContext.from(ctx))),
                (Function<JetSqlRow, JetSqlRow> projectionFn, JetSqlRow row) -> projectionFn.apply(row)
=======
                        ExpressionUtil.projectionFn(projection, ExpressionEvalContext.from(ctx))),
                (BiFunctionEx<Function<Object[], Object[]>, Object[], Object[]>) Function::apply
>>>>>>> c268083f
        ));
        connectInputPreserveCollation(rel, vertex);
        return vertex;
    }

    public Vertex onSort(SortPhysicalRel rel) {
        ComparatorEx<?> comparator = ExpressionUtil.comparisonFn(rel.getCollations());

        // Use 2-Phase sort for maximum parallelism
        // First, construct processors for local sorting
        Vertex sortVertex = dag.newUniqueVertex("Sort",
                ProcessorMetaSupplier.of(sortP(comparator)));
        connectInput(rel.getInput(), sortVertex, null);

        // Then, combine the locally sorted inputs while preserving the ordering
        Vertex combineVertex = dag.newUniqueVertex("SortCombine",
                ProcessorMetaSupplier.forceTotalParallelismOne(
                        ProcessorSupplier.of(mapP(FunctionEx.identity())),
                        localMemberAddress
                )
        );
        Edge edge = between(sortVertex, combineVertex)
                .ordered(comparator)
                .distributeTo(localMemberAddress)
                .allToOne("");
        dag.edge(edge);

        return combineVertex;
    }

    public Vertex onAggregate(AggregatePhysicalRel rel) {
        AggregateOperation<?, JetSqlRow> aggregateOperation = rel.aggrOp();

        Vertex vertex = dag.newUniqueVertex(
                "Aggregate",
                ProcessorMetaSupplier.forceTotalParallelismOne(
                        ProcessorSupplier.of(Processors.aggregateP(aggregateOperation)),
                        localMemberAddress
                )
        );
        connectInput(rel.getInput(), vertex, edge -> edge.distributeTo(localMemberAddress).allToOne(""));
        return vertex;
    }

    public Vertex onAccumulate(AggregateAccumulatePhysicalRel rel) {
        AggregateOperation<?, JetSqlRow> aggregateOperation = rel.aggrOp();

        Vertex vertex = dag.newUniqueVertex(
                "Accumulate",
                Processors.accumulateP(aggregateOperation)
        );
        connectInput(rel.getInput(), vertex, null);
        return vertex;
    }

    public Vertex onCombine(AggregateCombinePhysicalRel rel) {
        AggregateOperation<?, JetSqlRow> aggregateOperation = rel.aggrOp();

        Vertex vertex = dag.newUniqueVertex(
                "Combine",
                ProcessorMetaSupplier.forceTotalParallelismOne(
                        ProcessorSupplier.of(Processors.combineP(aggregateOperation)),
                        localMemberAddress
                )
        );
        connectInput(rel.getInput(), vertex, edge -> edge.distributeTo(localMemberAddress).allToOne(""));
        return vertex;
    }

    public Vertex onAggregateByKey(AggregateByKeyPhysicalRel rel) {
        FunctionEx<JetSqlRow, ?> groupKeyFn = rel.groupKeyFn();
        AggregateOperation<?, JetSqlRow> aggregateOperation = rel.aggrOp();

        Vertex vertex = dag.newUniqueVertex(
                "AggregateByKey",
                Processors.aggregateByKeyP(singletonList(groupKeyFn), aggregateOperation, (key, value) -> value)
        );
        connectInput(rel.getInput(), vertex, edge -> edge.distributed().partitioned(groupKeyFn));
        return vertex;
    }

    public Vertex onAccumulateByKey(AggregateAccumulateByKeyPhysicalRel rel) {
        FunctionEx<JetSqlRow, ?> groupKeyFn = rel.groupKeyFn();
        AggregateOperation<?, JetSqlRow> aggregateOperation = rel.aggrOp();

        Vertex vertex = dag.newUniqueVertex(
                "AccumulateByKey",
                Processors.accumulateByKeyP(singletonList(groupKeyFn), aggregateOperation)
        );
        connectInput(rel.getInput(), vertex, edge -> edge.partitioned(groupKeyFn));
        return vertex;
    }

    public Vertex onCombineByKey(AggregateCombineByKeyPhysicalRel rel) {
        AggregateOperation<?, JetSqlRow> aggregateOperation = rel.aggrOp();

        Vertex vertex = dag.newUniqueVertex(
                "CombineByKey",
                Processors.combineByKeyP(aggregateOperation, (key, value) -> value)
        );
        connectInput(rel.getInput(), vertex, edge -> edge.distributed().partitioned(entryKey()));
        return vertex;
    }

    public Vertex onSlidingWindow(SlidingWindowPhysicalRel rel) {
        int orderingFieldIndex = rel.orderingFieldIndex();
        FunctionEx<ExpressionEvalContext, SlidingWindowPolicy> windowPolicySupplier = rel.windowPolicyProvider();

        Vertex vertex = dag.newUniqueVertex(
                "Sliding-Window",
                mapUsingServiceP(ServiceFactories.nonSharedService(ctx -> {
                            ExpressionEvalContext evalContext = ExpressionEvalContext.from(ctx);
                            SlidingWindowPolicy windowPolicy = windowPolicySupplier.apply(evalContext);
                            return row -> WindowUtils.addWindowBounds(row, orderingFieldIndex, windowPolicy);
                        }),
                        (BiFunctionEx<Function<JetSqlRow, JetSqlRow>, JetSqlRow, JetSqlRow>) Function::apply
                )
        );
        connectInput(rel.getInput(), vertex, null);
        return vertex;
    }

    public Vertex onSlidingWindowAggregateByKey(SlidingWindowAggregateByKeyPhysicalRel rel) {
        FunctionEx<JetSqlRow, ?> groupKeyFn = rel.groupKeyFn();
        AggregateOperation<?, JetSqlRow> aggregateOperation = rel.aggrOp();

        WindowProperties.WindowProperty windowProperty = rel.windowProperty();
        ToLongFunctionEx<JetSqlRow> timestampFn = windowProperty.orderingFn(null);
        SlidingWindowPolicy windowPolicy = windowProperty.windowPolicy(null);

        Vertex vertex = dag.newUniqueVertex(
                "Sliding-Window-AggregateByKey",
                Processors.aggregateToSlidingWindowP(
                        singletonList(groupKeyFn),
                        singletonList(timestampFn),
                        TimestampKind.EVENT,
                        windowPolicy,
                        0,
                        aggregateOperation,
                        (start, end, ignoredKey, result, isEarly) -> result
                )
        );
        connectInput(rel.getInput(), vertex, edge -> edge.distributed().partitioned(groupKeyFn));
        return vertex;
    }

    public Vertex onSlidingWindowAccumulateByKey(SlidingWindowAggregateAccumulateByKeyPhysicalRel rel) {
        FunctionEx<JetSqlRow, ?> groupKeyFn = rel.groupKeyFn();
        AggregateOperation<?, JetSqlRow> aggregateOperation = rel.aggrOp();

        WindowProperties.WindowProperty windowProperty = rel.windowProperty();
        ToLongFunctionEx<JetSqlRow> timestampFn = windowProperty.orderingFn(null);
        SlidingWindowPolicy windowPolicy = windowProperty.windowPolicy(null);

        Vertex vertex = dag.newUniqueVertex(
                "Sliding-Window-AccumulateByKey",
                Processors.accumulateByFrameP(
                        singletonList(groupKeyFn),
                        singletonList(timestampFn),
                        TimestampKind.EVENT,
                        windowPolicy,
                        aggregateOperation
                )
        );
        connectInput(rel.getInput(), vertex, edge -> edge.partitioned(groupKeyFn));
        return vertex;
    }

    public Vertex onSlidingWindowCombineByKey(SlidingWindowAggregateCombineByKeyPhysicalRel rel) {
        AggregateOperation<?, JetSqlRow> aggregateOperation = rel.aggrOp();

        WindowProperties.WindowProperty windowProperty = rel.windowProperty();
        SlidingWindowPolicy windowPolicy = windowProperty.windowPolicy(null);

        Vertex vertex = dag.newUniqueVertex(
                "Sliding-Window-CombineByKey",
                Processors.combineToSlidingWindowP(
                        windowPolicy,
                        aggregateOperation,
                        (start, end, ignoredKey, result, isEarly) -> result
                )
        );
        connectInput(rel.getInput(), vertex, edge -> edge.distributed().partitioned(entryKey()));
        return vertex;
    }

    public Vertex onNestedLoopJoin(JoinNestedLoopPhysicalRel rel) {
        assert rel.getRight() instanceof FullScanPhysicalRel : rel.getRight().getClass();

        Table rightTable = rel.getRight().getTable().unwrap(HazelcastTable.class).getTarget();
        collectObjectKeys(rightTable);

        VertexWithInputConfig vertexWithConfig = getJetSqlConnector(rightTable).nestedLoopReader(
                dag,
                rightTable,
                rel.rightFilter(parameterMetadata),
                rel.rightProjection(parameterMetadata),
                rel.joinInfo(parameterMetadata)
        );
        Vertex vertex = vertexWithConfig.vertex();
        connectInput(rel.getLeft(), vertex, vertexWithConfig.configureEdgeFn());
        return vertex;
    }

    public Vertex onHashJoin(JoinHashPhysicalRel rel) {
        JetJoinInfo joinInfo = rel.joinInfo(parameterMetadata);

        Vertex joinVertex = dag.newUniqueVertex(
                "Hash Join",
                SqlHashJoinP.supplier(
                        joinInfo,
                        rel.getRight().getRowType().getFieldCount()
                )
        );
        connectJoinInput(joinInfo, rel.getLeft(), rel.getRight(), joinVertex);
        return joinVertex;
    }

    public Vertex onUnion(UnionPhysicalRel rel) {
        // Union[all=false] rel should be never be produced, and it is always replaced by
        // UNION_TO_DISTINCT rule : Union[all=false] -> Union[all=true] + Aggregate.
        if (!rel.all) {
            throw new RuntimeException("Union[all=false] rel should never be produced");
        }

        Vertex merger = dag.newUniqueVertex(
                "UnionMerger",
                ProcessorSupplier.of(mapP(FunctionEx.identity()))
        );

        int ordinal = 0;
        for (RelNode input : rel.getInputs()) {
            Vertex inputVertex = ((PhysicalRel) input).accept(this);
            Edge edge = Edge.from(inputVertex).to(merger, ordinal++);
            dag.edge(edge);
        }
        return merger;
    }

    public Vertex onRoot(RootRel rootRel) {
        RelNode input = rootRel.getInput();
        Expression<?> fetch;
        Expression<?> offset;

        if (input instanceof SortPhysicalRel || isProjectionWithSort(input)) {
            SortPhysicalRel sortRel = input instanceof SortPhysicalRel
                    ? (SortPhysicalRel) input
                    : (SortPhysicalRel) ((ProjectPhysicalRel) input).getInput();

            if (sortRel.fetch == null) {
                fetch = ConstantExpression.create(Long.MAX_VALUE, QueryDataType.BIGINT);
            } else {
                fetch = sortRel.fetch(parameterMetadata);
            }

            if (sortRel.offset == null) {
                offset = ConstantExpression.create(0L, QueryDataType.BIGINT);
            } else {
                offset = sortRel.offset(parameterMetadata);
            }

            if (!sortRel.requiresSort()) {
                input = sortRel.getInput();
            }
        } else {
            fetch = ConstantExpression.create(Long.MAX_VALUE, QueryDataType.BIGINT);
            offset = ConstantExpression.create(0L, QueryDataType.BIGINT);
        }

        Vertex vertex = dag.newUniqueVertex(
                "ClientSink",
                rootResultConsumerSink(localMemberAddress, fetch, offset)
        );

        // We use distribute-to-one edge to send all the items to the initiator member.
        // Such edge has to be partitioned, but the sink is LP=1 anyway, so we can use
        // allToOne with any key, it goes to a single processor on a single member anyway.
        connectInput(input, vertex, edge -> edge.distributeTo(localMemberAddress).allToOne(""));
        return vertex;
    }

    public DAG getDag() {
        return dag;
    }

    public Set<PlanObjectKey> getObjectKeys() {
        return objectKeys;
    }

    /**
     * Converts the {@code inputRel} into a {@code Vertex} by visiting it and
     * create an edge from the input vertex into {@code thisVertex}.
     *
     * @param configureEdgeFn optional function to configure the edge
     * @return the input vertex
     */
    private Vertex connectInput(
            RelNode inputRel,
            Vertex thisVertex,
            @Nullable Consumer<Edge> configureEdgeFn
    ) {
        Vertex inputVertex = ((PhysicalRel) inputRel).accept(this);
        Edge edge = between(inputVertex, thisVertex);
        if (configureEdgeFn != null) {
            configureEdgeFn.accept(edge);
        }
        dag.edge(edge);
        return inputVertex;
    }

    private void connectJoinInput(
            JetJoinInfo joinInfo,
            RelNode leftInputRel,
            RelNode rightInputRel,
            Vertex joinVertex
    ) {
        Vertex leftInput = ((PhysicalRel) leftInputRel).accept(this);
        Vertex rightInput = ((PhysicalRel) rightInputRel).accept(this);

        Edge left = between(leftInput, joinVertex).priority(LOW_PRIORITY).broadcast().distributed();
        Edge right = from(rightInput).to(joinVertex, 1).priority(HIGH_PRIORITY).unicast().local();
        if (joinInfo.isLeftOuter()) {
            left = left.unicast().local();
            right = right.broadcast().distributed();
        }
        if (joinInfo.isEquiJoin()) {
            left = left.distributed().partitioned(ObjectArrayKey.projectFn(joinInfo.leftEquiJoinIndices()));
            right = right.distributed().partitioned(ObjectArrayKey.projectFn(joinInfo.rightEquiJoinIndices()));
        }
        dag.edge(left);
        dag.edge(right);
    }

    /**
     * Same as {@link #connectInput(RelNode, Vertex, Consumer)}, but used for
     * vertices normally connected by an unicast or isolated edge, depending on
     * whether the {@code rel} has collation fields.
     *
     * @param rel    The rel to connect to input
     * @param vertex The vertex for {@code rel}
     */
    private void connectInputPreserveCollation(SingleRel rel, Vertex vertex) {
        boolean preserveCollation = rel.getTraitSet().getCollation().getFieldCollations().size() > 0;
        Vertex inputVertex = connectInput(rel.getInput(), vertex,
                preserveCollation ? Edge::isolated : null);

        if (preserveCollation) {
            int cooperativeThreadCount = nodeEngine.getConfig().getJetConfig().getCooperativeThreadCount();
            int explicitLP = inputVertex.determineLocalParallelism(cooperativeThreadCount);
            // It's not strictly necessary to set the LP to the input, but we do it to ensure that the two
            // vertices indeed have the same LP
            inputVertex.determineLocalParallelism(explicitLP);
            vertex.localParallelism(explicitLP);
        }
    }

    private void collectObjectKeys(Table table) {
        PlanObjectKey objectKey = table.getObjectKey();
        if (objectKey != null) {
            objectKeys.add(objectKey);
        }
    }

    private boolean isProjectionWithSort(RelNode input) {
        return input instanceof ProjectPhysicalRel &&
                ((ProjectPhysicalRel) input).getInput() instanceof SortPhysicalRel;
    }
}<|MERGE_RESOLUTION|>--- conflicted
+++ resolved
@@ -182,13 +182,8 @@
 
         Vertex vertex = dag.newUniqueVertex("Filter", filterUsingServiceP(
                 ServiceFactories.nonSharedService(ctx ->
-<<<<<<< HEAD
-                        ExpressionUtil.filterFn(filter, SimpleExpressionEvalContext.from(ctx))),
+                        ExpressionUtil.filterFn(filter, ExpressionEvalContext.from(ctx))),
                 (Predicate<JetSqlRow> filterFn, JetSqlRow row) -> filterFn.test(row)));
-=======
-                        ExpressionUtil.filterFn(filter, ExpressionEvalContext.from(ctx))),
-                (BiPredicateEx<Predicate<Object[]>, Object[]>) Predicate::test));
->>>>>>> c268083f
         connectInputPreserveCollation(rel, vertex);
         return vertex;
     }
@@ -198,13 +193,8 @@
 
         Vertex vertex = dag.newUniqueVertex("Project", mapUsingServiceP(
                 ServiceFactories.nonSharedService(ctx ->
-<<<<<<< HEAD
-                        ExpressionUtil.projectionFn(projection, SimpleExpressionEvalContext.from(ctx))),
+                        ExpressionUtil.projectionFn(projection, ExpressionEvalContext.from(ctx))),
                 (Function<JetSqlRow, JetSqlRow> projectionFn, JetSqlRow row) -> projectionFn.apply(row)
-=======
-                        ExpressionUtil.projectionFn(projection, ExpressionEvalContext.from(ctx))),
-                (BiFunctionEx<Function<Object[], Object[]>, Object[], Object[]>) Function::apply
->>>>>>> c268083f
         ));
         connectInputPreserveCollation(rel, vertex);
         return vertex;
