/*
 * Copyright 2021 Hazelcast Inc.
 *
 * Licensed under the Hazelcast Community License (the "License");
 * you may not use this file except in compliance with the License.
 * You may obtain a copy of the License at
 *
 * http://hazelcast.com/hazelcast-community-license
 *
 * Unless required by applicable law or agreed to in writing, software
 * distributed under the License is distributed on an "AS IS" BASIS,
 * WITHOUT WARRANTIES OF ANY KIND, either express or implied.
 * See the License for the specific language governing permissions and
 * limitations under the License.
 */

package com.hazelcast.jet.sql.impl.opt.physical;

import com.hazelcast.cluster.Address;
import com.hazelcast.function.BiFunctionEx;
import com.hazelcast.function.BiPredicateEx;
import com.hazelcast.function.ComparatorEx;
import com.hazelcast.function.ConsumerEx;
import com.hazelcast.function.FunctionEx;
import com.hazelcast.function.ToLongFunctionEx;
import com.hazelcast.internal.serialization.impl.DefaultSerializationServiceBuilder;
import com.hazelcast.jet.Traverser;
import com.hazelcast.jet.aggregate.AggregateOperation;
import com.hazelcast.jet.core.DAG;
import com.hazelcast.jet.core.Edge;
import com.hazelcast.jet.core.ProcessorMetaSupplier;
import com.hazelcast.jet.core.ProcessorSupplier;
import com.hazelcast.jet.core.SlidingWindowPolicy;
import com.hazelcast.jet.core.TimestampKind;
import com.hazelcast.jet.core.Vertex;
import com.hazelcast.jet.core.function.KeyedWindowResultFunction;
import com.hazelcast.jet.core.processor.Processors;
import com.hazelcast.jet.pipeline.ServiceFactories;
import com.hazelcast.jet.sql.impl.ExpressionUtil;
import com.hazelcast.jet.sql.impl.JetJoinInfo;
import com.hazelcast.jet.sql.impl.ObjectArrayKey;
import com.hazelcast.jet.sql.impl.aggregate.WindowUtils;
import com.hazelcast.jet.sql.impl.connector.SqlConnector.VertexWithInputConfig;
import com.hazelcast.jet.sql.impl.connector.SqlConnectorUtil;
import com.hazelcast.jet.sql.impl.connector.map.IMapSqlConnector;
import com.hazelcast.jet.sql.impl.opt.ExpressionValues;
import com.hazelcast.jet.sql.impl.processors.SqlHashJoinP;
import com.hazelcast.jet.sql.impl.schema.HazelcastTable;
import com.hazelcast.spi.impl.NodeEngine;
import com.hazelcast.sql.impl.QueryParameterMetadata;
import com.hazelcast.sql.impl.expression.ConstantExpression;
import com.hazelcast.sql.impl.expression.Expression;
import com.hazelcast.sql.impl.expression.ExpressionEvalContext;
import com.hazelcast.sql.impl.optimizer.PlanObjectKey;
import com.hazelcast.sql.impl.row.HeapRow;
import com.hazelcast.sql.impl.schema.Table;
import com.hazelcast.sql.impl.type.QueryDataType;
import org.apache.calcite.rel.RelNode;
import org.apache.calcite.rel.SingleRel;

import javax.annotation.Nullable;
import java.util.HashSet;
import java.util.List;
import java.util.Set;
import java.util.function.Consumer;
import java.util.function.Function;
import java.util.function.Predicate;

import static com.hazelcast.function.Functions.entryKey;
import static com.hazelcast.jet.core.Edge.between;
import static com.hazelcast.jet.core.Edge.from;
import static com.hazelcast.jet.core.processor.Processors.filterUsingServiceP;
import static com.hazelcast.jet.core.processor.Processors.flatMapUsingServiceP;
import static com.hazelcast.jet.core.processor.Processors.mapP;
import static com.hazelcast.jet.core.processor.Processors.mapUsingServiceP;
import static com.hazelcast.jet.core.processor.Processors.sortP;
import static com.hazelcast.jet.core.processor.SourceProcessors.convenientSourceP;
import static com.hazelcast.jet.sql.impl.connector.SqlConnectorUtil.getJetSqlConnector;
import static com.hazelcast.jet.sql.impl.processors.RootResultConsumerSink.rootResultConsumerSink;
import static java.util.Collections.emptyList;
import static java.util.Collections.singletonList;

public class CreateDagVisitor {

    // TODO [viliam] use real EEC
    private static final SimpleExpressionEvalContext MOCK_EEC = new SimpleExpressionEvalContext(emptyList(), new DefaultSerializationServiceBuilder().build());

    private static final int LOW_PRIORITY = 10;
    private static final int HIGH_PRIORITY = 1;

    private final DAG dag = new DAG();
    private final Set<PlanObjectKey> objectKeys = new HashSet<>();
    private final NodeEngine nodeEngine;
    private final Address localMemberAddress;
    private final QueryParameterMetadata parameterMetadata;

    public CreateDagVisitor(NodeEngine nodeEngine, QueryParameterMetadata parameterMetadata) {
        this.nodeEngine = nodeEngine;
        this.localMemberAddress = nodeEngine.getThisAddress();
        this.parameterMetadata = parameterMetadata;
    }

    public Vertex onValues(ValuesPhysicalRel rel) {
        List<ExpressionValues> values = rel.values();

        return dag.newUniqueVertex("Values", convenientSourceP(
                ExpressionEvalContext::from,
                (context, buffer) -> {
                    values.forEach(vs -> vs.toValues(context).forEach(buffer::add));
                    buffer.close();
                },
                ctx -> null,
                (ctx, states) -> {
                },
                ConsumerEx.noop(),
                0,
                true,
                null)
        );
    }

    public Vertex onInsert(InsertPhysicalRel rel) {
        Table table = rel.getTable().unwrap(HazelcastTable.class).getTarget();
        collectObjectKeys(table);

        VertexWithInputConfig vertexWithConfig = getJetSqlConnector(table).insertProcessor(dag, table);
        Vertex vertex = vertexWithConfig.vertex();
        connectInput(rel.getInput(), vertex, vertexWithConfig.configureEdgeFn());
        return vertex;
    }

    public Vertex onSink(SinkPhysicalRel rel) {
        Table table = rel.getTable().unwrap(HazelcastTable.class).getTarget();
        collectObjectKeys(table);

        Vertex vertex = getJetSqlConnector(table).sinkProcessor(dag, table);
        connectInput(rel.getInput(), vertex, null);
        return vertex;
    }

    public Vertex onUpdate(UpdatePhysicalRel rel) {
        Table table = rel.getTable().unwrap(HazelcastTable.class).getTarget();

        Vertex vertex = getJetSqlConnector(table).updateProcessor(dag, table, rel.updates(parameterMetadata));
        connectInput(rel.getInput(), vertex, null);
        return vertex;
    }

    public Vertex onDelete(DeletePhysicalRel rel) {
        Table table = rel.getTable().unwrap(HazelcastTable.class).getTarget();

        Vertex vertex = getJetSqlConnector(table).deleteProcessor(dag, table);
        connectInput(rel.getInput(), vertex, null);
        return vertex;
    }

    public Vertex onFullScan(FullScanPhysicalRel rel) {
        Table table = rel.getTable().unwrap(HazelcastTable.class).getTarget();
        collectObjectKeys(table);

        return getJetSqlConnector(table).fullScanReader(
                dag,
                table,
                rel.filter(parameterMetadata),
                rel.projection(parameterMetadata),
                rel.eventTimePolicyProvider()
        );
    }

    public Vertex onMapIndexScan(IndexScanMapPhysicalRel rel) {
        Table table = rel.getTable().unwrap(HazelcastTable.class).getTarget();
        collectObjectKeys(table);

        return SqlConnectorUtil.<IMapSqlConnector>getJetSqlConnector(table)
                .indexScanReader(
                        dag,
                        localMemberAddress,
                        table,
                        rel.getIndex(),
                        rel.filter(parameterMetadata),
                        rel.projection(parameterMetadata),
                        rel.getIndexFilter(),
                        rel.getComparator(),
                        rel.isDescending()
                );
    }

    public Vertex onFilter(FilterPhysicalRel rel) {
        Expression<Boolean> filter = rel.filter(parameterMetadata);

        Vertex vertex = dag.newUniqueVertex("Filter", filterUsingServiceP(
                ServiceFactories.nonSharedService(ctx ->
                        ExpressionUtil.filterFn(filter, ExpressionEvalContext.from(ctx))),
                (BiPredicateEx<Predicate<Object[]>, Object[]>) Predicate::test));
        connectInputPreserveCollation(rel, vertex);
        return vertex;
    }

    public Vertex onProject(ProjectPhysicalRel rel) {
        List<Expression<?>> projection = rel.projection(parameterMetadata);

        Vertex vertex = dag.newUniqueVertex("Project", mapUsingServiceP(
                ServiceFactories.nonSharedService(ctx ->
                        ExpressionUtil.projectionFn(projection, ExpressionEvalContext.from(ctx))),
                (BiFunctionEx<Function<Object[], Object[]>, Object[], Object[]>) Function::apply
        ));
        connectInputPreserveCollation(rel, vertex);
        return vertex;
    }

    public Vertex onSort(SortPhysicalRel rel) {
        ComparatorEx<?> comparator = ExpressionUtil.comparisonFn(rel.getCollations());

        // Use 2-Phase sort for maximum parallelism
        // First, construct processors for local sorting
        Vertex sortVertex = dag.newUniqueVertex("Sort",
                ProcessorMetaSupplier.of(sortP(comparator)));
        connectInput(rel.getInput(), sortVertex, null);

        // Then, combine the locally sorted inputs while preserving the ordering
        Vertex combineVertex = dag.newUniqueVertex("SortCombine",
                ProcessorMetaSupplier.forceTotalParallelismOne(
                        ProcessorSupplier.of(mapP(FunctionEx.identity())),
                        localMemberAddress
                )
        );
        Edge edge = between(sortVertex, combineVertex)
                .ordered(comparator)
                .distributeTo(localMemberAddress)
                .allToOne("");
        dag.edge(edge);

        return combineVertex;
    }

    public Vertex onAggregate(AggregatePhysicalRel rel) {
        AggregateOperation<?, Object[]> aggregateOperation = rel.aggrOp();

        Vertex vertex = dag.newUniqueVertex(
                "Aggregate",
                ProcessorMetaSupplier.forceTotalParallelismOne(
                        ProcessorSupplier.of(Processors.aggregateP(aggregateOperation)),
                        localMemberAddress
                )
        );
        connectInput(rel.getInput(), vertex, edge -> edge.distributeTo(localMemberAddress).allToOne(""));
        return vertex;
    }

    public Vertex onAccumulate(AggregateAccumulatePhysicalRel rel) {
        AggregateOperation<?, Object[]> aggregateOperation = rel.aggrOp();

        Vertex vertex = dag.newUniqueVertex(
                "Accumulate",
                Processors.accumulateP(aggregateOperation)
        );
        connectInput(rel.getInput(), vertex, null);
        return vertex;
    }

    public Vertex onCombine(AggregateCombinePhysicalRel rel) {
        AggregateOperation<?, Object[]> aggregateOperation = rel.aggrOp();

        Vertex vertex = dag.newUniqueVertex(
                "Combine",
                ProcessorMetaSupplier.forceTotalParallelismOne(
                        ProcessorSupplier.of(Processors.combineP(aggregateOperation)),
                        localMemberAddress
                )
        );
        connectInput(rel.getInput(), vertex, edge -> edge.distributeTo(localMemberAddress).allToOne(""));
        return vertex;
    }

    public Vertex onAggregateByKey(AggregateByKeyPhysicalRel rel) {
        FunctionEx<Object[], ?> groupKeyFn = rel.groupKeyFn();
        AggregateOperation<?, Object[]> aggregateOperation = rel.aggrOp();

        Vertex vertex = dag.newUniqueVertex(
                "AggregateByKey",
                Processors.aggregateByKeyP(singletonList(groupKeyFn), aggregateOperation, (key, value) -> value)
        );
        connectInput(rel.getInput(), vertex, edge -> edge.distributed().partitioned(groupKeyFn));
        return vertex;
    }

    public Vertex onAccumulateByKey(AggregateAccumulateByKeyPhysicalRel rel) {
        FunctionEx<Object[], ?> groupKeyFn = rel.groupKeyFn();
        AggregateOperation<?, Object[]> aggregateOperation = rel.aggrOp();

        Vertex vertex = dag.newUniqueVertex(
                "AccumulateByKey",
                Processors.accumulateByKeyP(singletonList(groupKeyFn), aggregateOperation)
        );
        connectInput(rel.getInput(), vertex, edge -> edge.partitioned(groupKeyFn));
        return vertex;
    }

    public Vertex onCombineByKey(AggregateCombineByKeyPhysicalRel rel) {
        AggregateOperation<?, Object[]> aggregateOperation = rel.aggrOp();

        Vertex vertex = dag.newUniqueVertex(
                "CombineByKey",
                Processors.combineByKeyP(aggregateOperation, (key, value) -> value)
        );
        connectInput(rel.getInput(), vertex, edge -> edge.distributed().partitioned(entryKey()));
        return vertex;
    }

    public Vertex onSlidingWindow(SlidingWindowPhysicalRel rel) {
        int orderingFieldIndex = rel.orderingFieldIndex();
        FunctionEx<ExpressionEvalContext, SlidingWindowPolicy> windowPolicySupplier = rel.windowPolicyProvider();

        // this vertex is used only if there's no aggregation by a window bound
        Vertex vertex = dag.newUniqueVertex(
                "Sliding-Window",
<<<<<<< HEAD
                // todo [viliam] add tests for HOP
                flatMapUsingServiceP(ServiceFactories.nonSharedService(ctx -> {
                            ExpressionEvalContext evalContext = SimpleExpressionEvalContext.from(ctx);
=======
                mapUsingServiceP(ServiceFactories.nonSharedService(ctx -> {
                            ExpressionEvalContext evalContext = ExpressionEvalContext.from(ctx);
>>>>>>> 365e88ed
                            SlidingWindowPolicy windowPolicy = windowPolicySupplier.apply(evalContext);
                            return row -> WindowUtils.addWindowBounds(row, orderingFieldIndex, windowPolicy);
                        }),
                        (BiFunctionEx<Function<Object[], Traverser<Object[]>>, Object[], Traverser<Object[]>>) Function::apply
                )
        );
        connectInput(rel.getInput(), vertex, null);
        return vertex;
    }

    public Vertex onSlidingWindowAggregate(SlidingWindowAggregatePhysicalRel rel) {
        FunctionEx<Object[], ?> groupKeyFn = rel.groupKeyFn();
        AggregateOperation<?, Object[]> aggregateOperation = rel.aggrOp();

        // todo [viliam] real ExpressionEvalContext
        Expression<?> timestampExpression = rel.timestampExpression();
        ToLongFunctionEx<Object[]> timestampFn = row -> WindowUtils.extractMillis(timestampExpression.eval(new HeapRow(row), MOCK_EEC));
        SlidingWindowPolicy windowPolicy = rel.windowPolicyProvider().apply(MOCK_EEC);

        int[] mapping = new int[]{-1, 0}; // todo [viliam] real mapping

        KeyedWindowResultFunction<? super Object, ? super Object[], ?> resultMapping =
                (start, end, ignoredKey, result, isEarly) -> WindowUtils.insert(result, start, end, mapping);

        if (rel.numStages() == 1) {
            Vertex vertex = dag.newUniqueVertex(
                    "Sliding-Window-AggregateByKey",
                    Processors.aggregateToSlidingWindowP(
                            singletonList(groupKeyFn),
                            singletonList(timestampFn),
                            TimestampKind.EVENT,
                            windowPolicy,
                            0,
                            aggregateOperation,
                            resultMapping));
            connectInput(rel.getInput(), vertex, edge -> edge.distributeTo(localMemberAddress).allToOne(""));
            return vertex;
        } else {
            assert rel.numStages() == 2;

            Vertex vertex1 = dag.newUniqueVertex(
                    "Sliding-Window-AccumulateByKey",
                    Processors.accumulateByFrameP(
                            singletonList(groupKeyFn),
                            singletonList(timestampFn),
                            TimestampKind.EVENT,
                            windowPolicy,
                            aggregateOperation));

            Vertex vertex2 = dag.newUniqueVertex(
                    "Sliding-Window-CombineByKey",
                    Processors.combineToSlidingWindowP(
                            windowPolicy,
                            aggregateOperation,
                            resultMapping));

            connectInput(rel.getInput(), vertex1, edge -> edge.partitioned(groupKeyFn));
            dag.edge(between(vertex1, vertex2).distributed().partitioned(entryKey()));
            return vertex2;
        }
    }

    public Vertex onNestedLoopJoin(JoinNestedLoopPhysicalRel rel) {
        assert rel.getRight() instanceof FullScanPhysicalRel : rel.getRight().getClass();

        Table rightTable = rel.getRight().getTable().unwrap(HazelcastTable.class).getTarget();
        collectObjectKeys(rightTable);

        VertexWithInputConfig vertexWithConfig = getJetSqlConnector(rightTable).nestedLoopReader(
                dag,
                rightTable,
                rel.rightFilter(parameterMetadata),
                rel.rightProjection(parameterMetadata),
                rel.joinInfo(parameterMetadata)
        );
        Vertex vertex = vertexWithConfig.vertex();
        connectInput(rel.getLeft(), vertex, vertexWithConfig.configureEdgeFn());
        return vertex;
    }

    public Vertex onHashJoin(JoinHashPhysicalRel rel) {
        JetJoinInfo joinInfo = rel.joinInfo(parameterMetadata);

        Vertex joinVertex = dag.newUniqueVertex(
                "Hash Join",
                SqlHashJoinP.supplier(
                        joinInfo,
                        rel.getRight().getRowType().getFieldCount()
                )
        );
        connectJoinInput(joinInfo, rel.getLeft(), rel.getRight(), joinVertex);
        return joinVertex;
    }

    public Vertex onUnion(UnionPhysicalRel rel) {
        // Union[all=false] rel should be never be produced, and it is always replaced by
        // UNION_TO_DISTINCT rule : Union[all=false] -> Union[all=true] + Aggregate.
        if (!rel.all) {
            throw new RuntimeException("Union[all=false] rel should never be produced");
        }

        Vertex merger = dag.newUniqueVertex(
                "UnionMerger",
                ProcessorSupplier.of(mapP(FunctionEx.identity()))
        );

        int ordinal = 0;
        for (RelNode input : rel.getInputs()) {
            Vertex inputVertex = ((PhysicalRel) input).accept(this);
            Edge edge = Edge.from(inputVertex).to(merger, ordinal++);
            dag.edge(edge);
        }
        return merger;
    }

    public Vertex onRoot(RootRel rootRel) {
        RelNode input = rootRel.getInput();
        Expression<?> fetch;
        Expression<?> offset;

        if (input instanceof SortPhysicalRel || isProjectionWithSort(input)) {
            SortPhysicalRel sortRel = input instanceof SortPhysicalRel
                    ? (SortPhysicalRel) input
                    : (SortPhysicalRel) ((ProjectPhysicalRel) input).getInput();

            if (sortRel.fetch == null) {
                fetch = ConstantExpression.create(Long.MAX_VALUE, QueryDataType.BIGINT);
            } else {
                fetch = sortRel.fetch(parameterMetadata);
            }

            if (sortRel.offset == null) {
                offset = ConstantExpression.create(0L, QueryDataType.BIGINT);
            } else {
                offset = sortRel.offset(parameterMetadata);
            }

            if (!sortRel.requiresSort()) {
                input = sortRel.getInput();
            }
        } else {
            fetch = ConstantExpression.create(Long.MAX_VALUE, QueryDataType.BIGINT);
            offset = ConstantExpression.create(0L, QueryDataType.BIGINT);
        }

        Vertex vertex = dag.newUniqueVertex(
                "ClientSink",
                rootResultConsumerSink(localMemberAddress, fetch, offset)
        );

        // We use distribute-to-one edge to send all the items to the initiator member.
        // Such edge has to be partitioned, but the sink is LP=1 anyway, so we can use
        // allToOne with any key, it goes to a single processor on a single member anyway.
        connectInput(input, vertex, edge -> edge.distributeTo(localMemberAddress).allToOne(""));
        return vertex;
    }

    public DAG getDag() {
        return dag;
    }

    public Set<PlanObjectKey> getObjectKeys() {
        return objectKeys;
    }

    /**
     * Converts the {@code inputRel} into a {@code Vertex} by visiting it and
     * create an edge from the input vertex into {@code thisVertex}.
     *
     * @param configureEdgeFn optional function to configure the edge
     * @return the input vertex
     */
    private Vertex connectInput(
            RelNode inputRel,
            Vertex thisVertex,
            @Nullable Consumer<Edge> configureEdgeFn
    ) {
        Vertex inputVertex = ((PhysicalRel) inputRel).accept(this);
        Edge edge = between(inputVertex, thisVertex);
        if (configureEdgeFn != null) {
            configureEdgeFn.accept(edge);
        }
        dag.edge(edge);
        return inputVertex;
    }

    private void connectJoinInput(
            JetJoinInfo joinInfo,
            RelNode leftInputRel,
            RelNode rightInputRel,
            Vertex joinVertex
    ) {
        Vertex leftInput = ((PhysicalRel) leftInputRel).accept(this);
        Vertex rightInput = ((PhysicalRel) rightInputRel).accept(this);

        Edge left = between(leftInput, joinVertex).priority(LOW_PRIORITY).broadcast().distributed();
        Edge right = from(rightInput).to(joinVertex, 1).priority(HIGH_PRIORITY).unicast().local();
        if (joinInfo.isLeftOuter()) {
            left = left.unicast().local();
            right = right.broadcast().distributed();
        }
        if (joinInfo.isEquiJoin()) {
            int[] leftIndices = joinInfo.leftEquiJoinIndices();
            int[] rightIndices = joinInfo.rightEquiJoinIndices();
            left = left.distributed().partitioned(row -> ObjectArrayKey.project((Object[]) row, leftIndices));
            right = right.distributed().partitioned(row -> ObjectArrayKey.project((Object[]) row, rightIndices));
        }
        dag.edge(left);
        dag.edge(right);
    }

    /**
     * Same as {@link #connectInput(RelNode, Vertex, Consumer)}, but used for
     * vertices normally connected by an unicast or isolated edge, depending on
     * whether the {@code rel} has collation fields.
     *
     * @param rel    The rel to connect to input
     * @param vertex The vertex for {@code rel}
     */
    private void connectInputPreserveCollation(SingleRel rel, Vertex vertex) {
        boolean preserveCollation = rel.getTraitSet().getCollation().getFieldCollations().size() > 0;
        Vertex inputVertex = connectInput(rel.getInput(), vertex,
                preserveCollation ? Edge::isolated : null);

        if (preserveCollation) {
            int cooperativeThreadCount = nodeEngine.getConfig().getJetConfig().getCooperativeThreadCount();
            int explicitLP = inputVertex.determineLocalParallelism(cooperativeThreadCount);
            // It's not strictly necessary to set the LP to the input, but we do it to ensure that the two
            // vertices indeed have the same LP
            inputVertex.determineLocalParallelism(explicitLP);
            vertex.localParallelism(explicitLP);
        }
    }

    private void collectObjectKeys(Table table) {
        PlanObjectKey objectKey = table.getObjectKey();
        if (objectKey != null) {
            objectKeys.add(objectKey);
        }
    }

    private boolean isProjectionWithSort(RelNode input) {
        return input instanceof ProjectPhysicalRel &&
                ((ProjectPhysicalRel) input).getInput() instanceof SortPhysicalRel;
    }
}<|MERGE_RESOLUTION|>--- conflicted
+++ resolved
@@ -83,7 +83,7 @@
 public class CreateDagVisitor {
 
     // TODO [viliam] use real EEC
-    private static final SimpleExpressionEvalContext MOCK_EEC = new SimpleExpressionEvalContext(emptyList(), new DefaultSerializationServiceBuilder().build());
+    private static final ExpressionEvalContext MOCK_EEC = new ExpressionEvalContext(emptyList(), new DefaultSerializationServiceBuilder().build());
 
     private static final int LOW_PRIORITY = 10;
     private static final int HIGH_PRIORITY = 1;
@@ -314,14 +314,8 @@
         // this vertex is used only if there's no aggregation by a window bound
         Vertex vertex = dag.newUniqueVertex(
                 "Sliding-Window",
-<<<<<<< HEAD
-                // todo [viliam] add tests for HOP
                 flatMapUsingServiceP(ServiceFactories.nonSharedService(ctx -> {
-                            ExpressionEvalContext evalContext = SimpleExpressionEvalContext.from(ctx);
-=======
-                mapUsingServiceP(ServiceFactories.nonSharedService(ctx -> {
                             ExpressionEvalContext evalContext = ExpressionEvalContext.from(ctx);
->>>>>>> 365e88ed
                             SlidingWindowPolicy windowPolicy = windowPolicySupplier.apply(evalContext);
                             return row -> WindowUtils.addWindowBounds(row, orderingFieldIndex, windowPolicy);
                         }),
