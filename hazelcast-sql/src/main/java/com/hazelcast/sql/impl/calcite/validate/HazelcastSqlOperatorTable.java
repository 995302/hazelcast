/*
 * Copyright (c) 2008-2020, Hazelcast, Inc. All Rights Reserved.
 *
 * Licensed under the Apache License, Version 2.0 (the "License");
 * you may not use this file except in compliance with the License.
 * You may obtain a copy of the License at
 *
 * http://www.apache.org/licenses/LICENSE-2.0
 *
 * Unless required by applicable law or agreed to in writing, software
 * distributed under the License is distributed on an "AS IS" BASIS,
 * WITHOUT WARRANTIES OR CONDITIONS OF ANY KIND, either express or implied.
 * See the License for the specific language governing permissions and
 * limitations under the License.
 */

package com.hazelcast.sql.impl.calcite.validate;

<<<<<<< HEAD
import com.hazelcast.sql.impl.calcite.validate.functions.DistributedAvgAggFunction;
=======
import com.hazelcast.sql.impl.calcite.validate.operators.HazelcastDoubleFunction;
>>>>>>> cc9e7d33
import com.hazelcast.sql.impl.calcite.validate.operators.HazelcastSqlBinaryOperator;
import com.hazelcast.sql.impl.calcite.validate.operators.HazelcastSqlCaseOperator;
import com.hazelcast.sql.impl.calcite.validate.operators.HazelcastSqlCastFunction;
import com.hazelcast.sql.impl.calcite.validate.operators.HazelcastSqlFloorFunction;
import com.hazelcast.sql.impl.calcite.validate.operators.HazelcastSqlMonotonicBinaryOperator;
import com.hazelcast.sql.impl.calcite.validate.types.HazelcastInferTypes;
import com.hazelcast.sql.impl.calcite.validate.types.HazelcastOperandTypes;
import com.hazelcast.sql.impl.calcite.validate.types.HazelcastReturnTypes;
<<<<<<< HEAD
import org.apache.calcite.sql.SqlAggFunction;
=======
import com.hazelcast.sql.impl.calcite.validate.types.ReplaceUnknownOperandTypeInference;
>>>>>>> cc9e7d33
import org.apache.calcite.sql.SqlBinaryOperator;
import org.apache.calcite.sql.SqlFunction;
import org.apache.calcite.sql.SqlFunctionCategory;
import org.apache.calcite.sql.SqlKind;
import org.apache.calcite.sql.SqlOperator;
import org.apache.calcite.sql.SqlPostfixOperator;
import org.apache.calcite.sql.SqlPrefixOperator;
import org.apache.calcite.sql.fun.SqlStdOperatorTable;
import org.apache.calcite.sql.type.InferTypes;
import org.apache.calcite.sql.type.OperandTypes;
import org.apache.calcite.sql.type.ReturnTypes;
import org.apache.calcite.sql.type.SqlTypeName;
import org.apache.calcite.sql.util.ReflectiveSqlOperatorTable;

import static com.hazelcast.sql.impl.calcite.validate.types.HazelcastInferTypes.NULLABLE_OBJECT;
import static com.hazelcast.sql.impl.calcite.validate.types.HazelcastOperandTypes.notAllNull;
import static com.hazelcast.sql.impl.calcite.validate.types.HazelcastOperandTypes.notAny;
import static org.apache.calcite.sql.type.SqlTypeName.BIGINT;
import static org.apache.calcite.sql.type.SqlTypeName.DECIMAL;
import static org.apache.calcite.sql.type.SqlTypeName.INTEGER;

/**
 * Custom functions and operators.
 */
@SuppressWarnings("unused")
public final class HazelcastSqlOperatorTable extends ReflectiveSqlOperatorTable {

    //@formatter:off

    public static final SqlFunction CAST = new HazelcastSqlCastFunction();

    public static final SqlOperator CASE = new HazelcastSqlCaseOperator();

    //#region Predicates.

    public static final SqlBinaryOperator AND = new HazelcastSqlBinaryOperator(
        "AND",
        SqlKind.AND,
        SqlStdOperatorTable.AND.getLeftPrec(),
        true,
        ReturnTypes.BOOLEAN_NULLABLE,
        InferTypes.BOOLEAN,
        notAny(OperandTypes.BOOLEAN_BOOLEAN)
    );

    public static final SqlBinaryOperator OR = new HazelcastSqlBinaryOperator(
        "OR",
        SqlKind.OR,
        SqlStdOperatorTable.OR.getLeftPrec(),
        true,
        ReturnTypes.BOOLEAN_NULLABLE,
        InferTypes.BOOLEAN,
        notAny(OperandTypes.BOOLEAN_BOOLEAN)
    );

    public static final SqlPrefixOperator NOT = new SqlPrefixOperator(
        "NOT",
        SqlKind.NOT,
        SqlStdOperatorTable.NOT.getLeftPrec(),
        ReturnTypes.ARG0,
        InferTypes.BOOLEAN,
        notAny(OperandTypes.BOOLEAN)
    );

    //#endregion

    //#region Comparison operators.

    public static final SqlBinaryOperator EQUALS = new SqlBinaryOperator(
        "=",
        SqlKind.EQUALS,
        SqlStdOperatorTable.EQUALS.getLeftPrec(),
        true,
        ReturnTypes.BOOLEAN_NULLABLE,
        HazelcastInferTypes.FIRST_KNOWN,
        notAny(OperandTypes.COMPARABLE_UNORDERED_COMPARABLE_UNORDERED)
    );

    public static final SqlBinaryOperator NOT_EQUALS = new SqlBinaryOperator(
        "<>",
        SqlKind.NOT_EQUALS,
        SqlStdOperatorTable.NOT_EQUALS.getLeftPrec(),
        true,
        ReturnTypes.BOOLEAN_NULLABLE,
        HazelcastInferTypes.FIRST_KNOWN,
        notAny(OperandTypes.COMPARABLE_UNORDERED_COMPARABLE_UNORDERED)
    );

    public static final SqlBinaryOperator GREATER_THAN = new SqlBinaryOperator(
        ">",
        SqlKind.GREATER_THAN,
        SqlStdOperatorTable.GREATER_THAN.getLeftPrec(),
        true,
        ReturnTypes.BOOLEAN_NULLABLE,
        HazelcastInferTypes.FIRST_KNOWN,
        notAny(HazelcastOperandTypes.COMPARABLE_ORDERED_COMPARABLE_ORDERED)
    );

    public static final SqlBinaryOperator GREATER_THAN_OR_EQUAL = new SqlBinaryOperator(
        ">=",
        SqlKind.GREATER_THAN_OR_EQUAL,
        SqlStdOperatorTable.GREATER_THAN_OR_EQUAL.getLeftPrec(),
        true,
        ReturnTypes.BOOLEAN_NULLABLE,
        HazelcastInferTypes.FIRST_KNOWN,
        notAny(HazelcastOperandTypes.COMPARABLE_ORDERED_COMPARABLE_ORDERED)
    );

    public static final SqlBinaryOperator LESS_THAN = new SqlBinaryOperator(
        "<",
        SqlKind.LESS_THAN,
        SqlStdOperatorTable.LESS_THAN.getLeftPrec(),
        true,
        ReturnTypes.BOOLEAN_NULLABLE,
        HazelcastInferTypes.FIRST_KNOWN,
        notAny(HazelcastOperandTypes.COMPARABLE_ORDERED_COMPARABLE_ORDERED)
    );

    public static final SqlBinaryOperator LESS_THAN_OR_EQUAL = new SqlBinaryOperator(
        "<=",
        SqlKind.LESS_THAN_OR_EQUAL,
        SqlStdOperatorTable.LESS_THAN_OR_EQUAL.getLeftPrec(),
        true,
        ReturnTypes.BOOLEAN_NULLABLE,
        HazelcastInferTypes.FIRST_KNOWN,
        notAny(HazelcastOperandTypes.COMPARABLE_ORDERED_COMPARABLE_ORDERED)
    );

    //#endregion

    //#region Arithmetic operators.

    public static final SqlBinaryOperator PLUS = new HazelcastSqlMonotonicBinaryOperator(
        "+",
        SqlKind.PLUS,
        SqlStdOperatorTable.PLUS.getLeftPrec(),
        true,
        HazelcastReturnTypes.PLUS,
        HazelcastInferTypes.FIRST_KNOWN,
        notAllNull(notAny(OperandTypes.PLUS_OPERATOR))
    );

    public static final SqlBinaryOperator MINUS = new HazelcastSqlMonotonicBinaryOperator(
        "-",
        SqlKind.MINUS,
        SqlStdOperatorTable.MINUS.getLeftPrec(),
        true,
        HazelcastReturnTypes.MINUS,
        HazelcastInferTypes.FIRST_KNOWN,
        notAllNull(notAny(OperandTypes.MINUS_OPERATOR))
    );

    public static final SqlBinaryOperator MULTIPLY = new HazelcastSqlMonotonicBinaryOperator(
        "*",
        SqlKind.TIMES,
        SqlStdOperatorTable.MULTIPLY.getLeftPrec(),
        true,
        HazelcastReturnTypes.MULTIPLY,
        HazelcastInferTypes.FIRST_KNOWN,
        notAllNull(notAny(OperandTypes.MULTIPLY_OPERATOR))
    );

    public static final SqlBinaryOperator DIVIDE = new HazelcastSqlBinaryOperator(
        "/",
        SqlKind.DIVIDE,
        SqlStdOperatorTable.DIVIDE.getLeftPrec(),
        true,
        HazelcastReturnTypes.DIVIDE,
        HazelcastInferTypes.FIRST_KNOWN,
        notAllNull(notAny(OperandTypes.DIVISION_OPERATOR))
    );

    public static final SqlPrefixOperator UNARY_PLUS = new SqlPrefixOperator(
        "+",
        SqlKind.PLUS_PREFIX,
        SqlStdOperatorTable.UNARY_PLUS.getLeftPrec(),
        ReturnTypes.ARG0,
        InferTypes.RETURN_TYPE,
        notAllNull(notAny(OperandTypes.NUMERIC_OR_INTERVAL))
    );

    public static final SqlPrefixOperator UNARY_MINUS = new SqlPrefixOperator(
        "-",
        SqlKind.MINUS_PREFIX,
        SqlStdOperatorTable.UNARY_MINUS.getLeftPrec(),
        HazelcastReturnTypes.UNARY_MINUS,
        InferTypes.RETURN_TYPE,
        notAllNull(notAny(OperandTypes.NUMERIC_OR_INTERVAL))
    );

    //#endregion

    //#region "IS" family of predicates.

    public static final SqlPostfixOperator IS_TRUE = new SqlPostfixOperator(
        "IS TRUE",
        SqlKind.IS_TRUE,
        SqlStdOperatorTable.IS_TRUE.getLeftPrec(),
        ReturnTypes.BOOLEAN_NOT_NULL,
        InferTypes.BOOLEAN,
        notAny(OperandTypes.BOOLEAN)
    );

    public static final SqlPostfixOperator IS_NOT_TRUE = new SqlPostfixOperator(
        "IS NOT TRUE",
        SqlKind.IS_NOT_TRUE,
        SqlStdOperatorTable.IS_NOT_TRUE.getLeftPrec(),
        ReturnTypes.BOOLEAN_NOT_NULL,
        InferTypes.BOOLEAN,
        notAny(OperandTypes.BOOLEAN)
    );

    public static final SqlPostfixOperator IS_FALSE = new SqlPostfixOperator(
        "IS FALSE",
        SqlKind.IS_FALSE,
        SqlStdOperatorTable.IS_FALSE.getLeftPrec(),
        ReturnTypes.BOOLEAN_NOT_NULL,
        InferTypes.BOOLEAN,
        notAny(OperandTypes.BOOLEAN)
    );

    public static final SqlPostfixOperator IS_NOT_FALSE = new SqlPostfixOperator(
        "IS NOT FALSE",
        SqlKind.IS_NOT_FALSE,
        SqlStdOperatorTable.IS_NOT_FALSE.getLeftPrec(),
        ReturnTypes.BOOLEAN_NOT_NULL,
        InferTypes.BOOLEAN,
        notAny(OperandTypes.BOOLEAN)
    );

    public static final SqlPostfixOperator IS_NULL = new SqlPostfixOperator(
        "IS NULL",
        SqlKind.IS_NULL,
        SqlStdOperatorTable.IS_NULL.getLeftPrec(),
        ReturnTypes.BOOLEAN_NOT_NULL,
        NULLABLE_OBJECT,
        OperandTypes.ANY
    );

    public static final SqlPostfixOperator IS_NOT_NULL = new SqlPostfixOperator(
        "IS NOT NULL",
        SqlKind.IS_NOT_NULL,
        SqlStdOperatorTable.IS_NOT_NULL.getLeftPrec(),
        ReturnTypes.BOOLEAN_NOT_NULL,
        NULLABLE_OBJECT,
        OperandTypes.ANY
    );

    //#endregion

<<<<<<< HEAD
    //#region Other custom functions and operators.

    public static final SqlFunction LENGTH = new SqlFunction(
        "LENGTH",
        SqlKind.OTHER_FUNCTION,
        ReturnTypes.INTEGER_NULLABLE,
        null,
        notAny(OperandTypes.CHARACTER),
        SqlFunctionCategory.NUMERIC
    );

    /** Function to calculate distributed average. */
    public static final SqlAggFunction DISTRIBUTED_AVG = new DistributedAvgAggFunction();
=======
    //#region Math functions.

    public static final SqlFunction ABS = new SqlFunction(
        "ABS",
        SqlKind.OTHER_FUNCTION,
        HazelcastReturnTypes.UNARY_MINUS,
        new ReplaceUnknownOperandTypeInference(DECIMAL),
        notAny(OperandTypes.NUMERIC_OR_INTERVAL),
        SqlFunctionCategory.NUMERIC
    );

    public static final SqlFunction SIGN = new SqlFunction(
        "SIGN",
        SqlKind.OTHER_FUNCTION,
        ReturnTypes.ARG0,
        new ReplaceUnknownOperandTypeInference(DECIMAL),
        notAny(OperandTypes.NUMERIC),
        SqlFunctionCategory.NUMERIC
    );

    public static final SqlFunction RAND = new SqlFunction(
        "RAND",
        SqlKind.OTHER_FUNCTION,
        ReturnTypes.DOUBLE,
        HazelcastInferTypes.explicit(BIGINT),
        OperandTypes.or(OperandTypes.NILADIC, notAny(OperandTypes.NUMERIC)),
        SqlFunctionCategory.NUMERIC
    );

    public static final SqlFunction COS = new HazelcastDoubleFunction("COS");
    public static final SqlFunction SIN = new HazelcastDoubleFunction("SIN");
    public static final SqlFunction TAN = new HazelcastDoubleFunction("TAN");
    public static final SqlFunction COT = new HazelcastDoubleFunction("COT");
    public static final SqlFunction ACOS = new HazelcastDoubleFunction("ACOS");
    public static final SqlFunction ASIN = new HazelcastDoubleFunction("ASIN");
    public static final SqlFunction ATAN = new HazelcastDoubleFunction("ATAN");
    public static final SqlFunction EXP = new HazelcastDoubleFunction("EXP");
    public static final SqlFunction LN = new HazelcastDoubleFunction("LN");
    public static final SqlFunction LOG10 = new HazelcastDoubleFunction("LOG10");
    public static final SqlFunction DEGREES = new HazelcastDoubleFunction("DEGREES");
    public static final SqlFunction RADIANS = new HazelcastDoubleFunction("RADIANS");

    public static final SqlFunction FLOOR = new HazelcastSqlFloorFunction(SqlKind.FLOOR);
    public static final SqlFunction CEIL = new HazelcastSqlFloorFunction(SqlKind.CEIL);

    public static final SqlFunction ROUND = new SqlFunction(
        "ROUND",
        SqlKind.OTHER_FUNCTION,
        ReturnTypes.ARG0_NULLABLE,
        new ReplaceUnknownOperandTypeInference(new SqlTypeName[] { DECIMAL, INTEGER }),
        notAny(OperandTypes.NUMERIC_OPTIONAL_INTEGER),
        SqlFunctionCategory.NUMERIC
    );

    public static final SqlFunction TRUNCATE = new SqlFunction(
        "TRUNCATE",
        SqlKind.OTHER_FUNCTION,
        ReturnTypes.ARG0_NULLABLE,
        new ReplaceUnknownOperandTypeInference(new SqlTypeName[] { DECIMAL, INTEGER }),
        notAny(OperandTypes.NUMERIC_OPTIONAL_INTEGER),
        SqlFunctionCategory.NUMERIC
    );
>>>>>>> cc9e7d33

    //#endregion

    //@formatter:on

    private static final HazelcastSqlOperatorTable INSTANCE = new HazelcastSqlOperatorTable();

    static {
        INSTANCE.init();
    }

    private HazelcastSqlOperatorTable() {
        // No-op.
    }

    public static HazelcastSqlOperatorTable instance() {
        return INSTANCE;
    }

}<|MERGE_RESOLUTION|>--- conflicted
+++ resolved
@@ -16,11 +16,8 @@
 
 package com.hazelcast.sql.impl.calcite.validate;
 
-<<<<<<< HEAD
 import com.hazelcast.sql.impl.calcite.validate.functions.DistributedAvgAggFunction;
-=======
 import com.hazelcast.sql.impl.calcite.validate.operators.HazelcastDoubleFunction;
->>>>>>> cc9e7d33
 import com.hazelcast.sql.impl.calcite.validate.operators.HazelcastSqlBinaryOperator;
 import com.hazelcast.sql.impl.calcite.validate.operators.HazelcastSqlCaseOperator;
 import com.hazelcast.sql.impl.calcite.validate.operators.HazelcastSqlCastFunction;
@@ -29,11 +26,8 @@
 import com.hazelcast.sql.impl.calcite.validate.types.HazelcastInferTypes;
 import com.hazelcast.sql.impl.calcite.validate.types.HazelcastOperandTypes;
 import com.hazelcast.sql.impl.calcite.validate.types.HazelcastReturnTypes;
-<<<<<<< HEAD
 import org.apache.calcite.sql.SqlAggFunction;
-=======
 import com.hazelcast.sql.impl.calcite.validate.types.ReplaceUnknownOperandTypeInference;
->>>>>>> cc9e7d33
 import org.apache.calcite.sql.SqlBinaryOperator;
 import org.apache.calcite.sql.SqlFunction;
 import org.apache.calcite.sql.SqlFunctionCategory;
@@ -284,21 +278,6 @@
 
     //#endregion
 
-<<<<<<< HEAD
-    //#region Other custom functions and operators.
-
-    public static final SqlFunction LENGTH = new SqlFunction(
-        "LENGTH",
-        SqlKind.OTHER_FUNCTION,
-        ReturnTypes.INTEGER_NULLABLE,
-        null,
-        notAny(OperandTypes.CHARACTER),
-        SqlFunctionCategory.NUMERIC
-    );
-
-    /** Function to calculate distributed average. */
-    public static final SqlAggFunction DISTRIBUTED_AVG = new DistributedAvgAggFunction();
-=======
     //#region Math functions.
 
     public static final SqlFunction ABS = new SqlFunction(
@@ -361,7 +340,22 @@
         notAny(OperandTypes.NUMERIC_OPTIONAL_INTEGER),
         SqlFunctionCategory.NUMERIC
     );
->>>>>>> cc9e7d33
+
+    //#endregion
+
+    //#region Other custom functions and operators.
+
+    public static final SqlFunction LENGTH = new SqlFunction(
+        "LENGTH",
+        SqlKind.OTHER_FUNCTION,
+        ReturnTypes.INTEGER_NULLABLE,
+        null,
+        notAny(OperandTypes.CHARACTER),
+        SqlFunctionCategory.NUMERIC
+    );
+
+    /** Function to calculate distributed average. */
+    public static final SqlAggFunction DISTRIBUTED_AVG = new DistributedAvgAggFunction();
 
     //#endregion
 
