/*
 * Copyright (c) 2008-2020, Hazelcast, Inc. All Rights Reserved.
 *
 * Licensed under the Apache License, Version 2.0 (the "License");
 * you may not use this file except in compliance with the License.
 * You may obtain a copy of the License at
 *
 * http://www.apache.org/licenses/LICENSE-2.0
 *
 * Unless required by applicable law or agreed to in writing, software
 * distributed under the License is distributed on an "AS IS" BASIS,
 * WITHOUT WARRANTIES OR CONDITIONS OF ANY KIND, either express or implied.
 * See the License for the specific language governing permissions and
 * limitations under the License.
 */

package com.hazelcast.sql.impl.calcite.opt.physical.visitor;

import com.hazelcast.sql.impl.QueryException;
import com.hazelcast.sql.impl.calcite.SqlToQueryType;
<<<<<<< HEAD
import com.hazelcast.sql.impl.calcite.validate.HazelcastSqlOperatorTable;
import com.hazelcast.sql.impl.expression.CastExpression;
import com.hazelcast.sql.impl.expression.ConstantExpression;
import com.hazelcast.sql.impl.expression.Expression;
import com.hazelcast.sql.impl.expression.datetime.CurrentDateFunction;
import com.hazelcast.sql.impl.expression.datetime.CurrentTimestampFunction;
import com.hazelcast.sql.impl.expression.datetime.DatePartFunction;
import com.hazelcast.sql.impl.expression.datetime.DatePartUnit;
import com.hazelcast.sql.impl.expression.datetime.DatePartUnitConstantExpression;
import com.hazelcast.sql.impl.expression.datetime.LocalTimeFunction;
import com.hazelcast.sql.impl.expression.datetime.LocalTimestampFunction;
import com.hazelcast.sql.impl.expression.math.AbsFunction;
import com.hazelcast.sql.impl.expression.math.Atan2Function;
import com.hazelcast.sql.impl.expression.math.DivideFunction;
import com.hazelcast.sql.impl.expression.math.DoubleFunction;
import com.hazelcast.sql.impl.expression.math.DoubleFunctionType;
import com.hazelcast.sql.impl.expression.math.FloorCeilFunction;
import com.hazelcast.sql.impl.expression.math.MinusFunction;
import com.hazelcast.sql.impl.expression.math.MultiplyFunction;
import com.hazelcast.sql.impl.expression.math.PlusFunction;
import com.hazelcast.sql.impl.expression.math.PowerFunction;
import com.hazelcast.sql.impl.expression.math.RandomFunction;
import com.hazelcast.sql.impl.expression.math.RemainderFunction;
import com.hazelcast.sql.impl.expression.math.RoundTruncateFunction;
import com.hazelcast.sql.impl.expression.math.SignFunction;
import com.hazelcast.sql.impl.expression.math.UnaryMinusFunction;
import com.hazelcast.sql.impl.expression.predicate.AndPredicate;
import com.hazelcast.sql.impl.expression.predicate.CaseExpression;
=======
import com.hazelcast.sql.impl.expression.CastExpression;
import com.hazelcast.sql.impl.expression.ConstantExpression;
import com.hazelcast.sql.impl.expression.Expression;
import com.hazelcast.sql.impl.expression.math.DivideFunction;
import com.hazelcast.sql.impl.expression.math.MinusFunction;
import com.hazelcast.sql.impl.expression.math.MultiplyFunction;
import com.hazelcast.sql.impl.expression.math.PlusFunction;
import com.hazelcast.sql.impl.expression.math.UnaryMinusFunction;
import com.hazelcast.sql.impl.expression.predicate.AndPredicate;
>>>>>>> 4e04000e
import com.hazelcast.sql.impl.expression.predicate.ComparisonMode;
import com.hazelcast.sql.impl.expression.predicate.ComparisonPredicate;
import com.hazelcast.sql.impl.expression.predicate.IsFalsePredicate;
import com.hazelcast.sql.impl.expression.predicate.IsNotFalsePredicate;
import com.hazelcast.sql.impl.expression.predicate.IsNotNullPredicate;
import com.hazelcast.sql.impl.expression.predicate.IsNotTruePredicate;
import com.hazelcast.sql.impl.expression.predicate.IsNullPredicate;
import com.hazelcast.sql.impl.expression.predicate.IsTruePredicate;
import com.hazelcast.sql.impl.expression.predicate.NotPredicate;
import com.hazelcast.sql.impl.expression.predicate.OrPredicate;
<<<<<<< HEAD
import com.hazelcast.sql.impl.expression.string.AsciiFunction;
import com.hazelcast.sql.impl.expression.string.CharLengthFunction;
import com.hazelcast.sql.impl.expression.string.ConcatFunction;
import com.hazelcast.sql.impl.expression.string.InitcapFunction;
import com.hazelcast.sql.impl.expression.string.LikeFunction;
import com.hazelcast.sql.impl.expression.string.LowerFunction;
import com.hazelcast.sql.impl.expression.string.PositionFunction;
import com.hazelcast.sql.impl.expression.string.ReplaceFunction;
import com.hazelcast.sql.impl.expression.string.SubstringFunction;
import com.hazelcast.sql.impl.expression.string.UpperFunction;
import com.hazelcast.sql.impl.type.QueryDataType;
import com.hazelcast.sql.impl.type.SqlDaySecondInterval;
import com.hazelcast.sql.impl.type.SqlYearMonthInterval;
import com.hazelcast.sql.impl.type.converter.CalendarConverter;
import org.apache.calcite.avatica.util.TimeUnitRange;
import org.apache.calcite.rex.RexCall;
import org.apache.calcite.rex.RexLiteral;
import org.apache.calcite.sql.SqlFunction;
import org.apache.calcite.sql.SqlOperator;
import org.apache.calcite.sql.fun.SqlStdOperatorTable;
import org.apache.calcite.sql.type.SqlTypeName;

import java.math.BigDecimal;
import java.util.Calendar;
=======
import com.hazelcast.sql.impl.type.QueryDataType;
import org.apache.calcite.rex.RexCall;
import org.apache.calcite.rex.RexLiteral;
import org.apache.calcite.sql.SqlOperator;
import org.apache.calcite.sql.type.SqlTypeName;

import java.math.BigDecimal;
>>>>>>> 4e04000e

/**
 * Provides utility methods for REX to expression conversion.
 */
public final class RexToExpression {

<<<<<<< HEAD
    private static final int MILLISECONDS_PER_SECOND = 1_000;
    private static final int NANOSECONDS_PER_MILLISECOND = 1_000_000;

=======
>>>>>>> 4e04000e
    private RexToExpression() {
        // No-op.
    }

    /**
     * Converts the given REX literal to runtime {@link ConstantExpression
     * constant expression}.
     *
     * @param literal the literal to convert.
     * @return the resulting constant expression.
     */
    @SuppressWarnings("checkstyle:CyclomaticComplexity")
    public static Expression<?> convertLiteral(RexLiteral literal) {
        SqlTypeName type = literal.getType().getSqlTypeName();

        switch (type) {
            case BOOLEAN:
                return convertBooleanLiteral(literal, type);

            case TINYINT:
            case SMALLINT:
            case INTEGER:
            case BIGINT:
            case DECIMAL:
            case REAL:
            case FLOAT:
            case DOUBLE:
                return convertNumericLiteral(literal, type);

            case CHAR:
            case VARCHAR:
                return convertStringLiteral(literal, type);

            case NULL:
                return ConstantExpression.create(null, QueryDataType.NULL);

            case ANY:
                // currently, the only possible literal of ANY type is NULL
                assert literal.getValueAs(Object.class) == null;
                return ConstantExpression.create(null, QueryDataType.OBJECT);

            default:
                throw QueryException.error("Unsupported literal: " + literal);
        }
    }

    /**
     * Converts a {@link RexCall} to {@link Expression}.
     *
     * @param call the call to convert.
     * @return the resulting expression.
     * @throws QueryException if the given {@link RexCall} can't be
     *                        converted.
     */
<<<<<<< HEAD
    @SuppressWarnings({"checkstyle:CyclomaticComplexity", "checkstyle:MethodLength", "checkstyle:ReturnCount",
            "checkstyle:NPathComplexity"})
=======
    @SuppressWarnings({"checkstyle:ReturnCount", "checkstyle:CyclomaticComplexity"})
>>>>>>> 4e04000e
    public static Expression<?> convertCall(RexCall call, Expression<?>[] operands) {
        SqlOperator operator = call.getOperator();
        QueryDataType resultType = SqlToQueryType.map(call.getType().getSqlTypeName());

        switch (operator.getKind()) {
<<<<<<< HEAD
=======
            case CAST:
                if (operands[0].getType().equals(resultType)) {
                    // It might happen that two types Calcite considers different
                    // are mapped to the same Hazelcast type. For instance, to
                    // preserve the row signature, Calcite may insert synthetic
                    // casts from a non-nullable type to the same nullable type.
                    // Technically, such casts are not 100% valid SQL construct
                    // since casts can't change the nullability of the operand
                    // being casted, but they are valid on the RexNode level.
                    //
                    // Consider nullableBooleanColumn OR TRUE, the type of this
                    // expression is nullable BOOLEAN. When Calcite simplifies it
                    // to TRUE, the type changes to non-nullable BOOLEAN since
                    // literals are non-nullable (except NULL literal itself).
                    // That changes the row signature, to preserve it Calcite
                    // synthetically casts TRUE to a nullable BOOLEAN.
                    //
                    // Currently, all Hazelcast types are nullable, therefore
                    // there is no distinction between non-nullable types and
                    // nullable ones after the conversion.
                    return operands[0];
                }
                return CastExpression.create(operands[0], resultType);

            case AND:
                return AndPredicate.create(operands);

            case OR:
                return OrPredicate.create(operands);

            case NOT:
                return NotPredicate.create(operands[0]);

>>>>>>> 4e04000e
            case PLUS:
                return PlusFunction.create(operands[0], operands[1], resultType);

            case MINUS:
                return MinusFunction.create(operands[0], operands[1], resultType);

            case TIMES:
                return MultiplyFunction.create(operands[0], operands[1], resultType);

            case DIVIDE:
                return DivideFunction.create(operands[0], operands[1], resultType);

<<<<<<< HEAD
            case MOD:
                return RemainderFunction.create(operands[0], operands[1]);

            case MINUS_PREFIX:
                return UnaryMinusFunction.create(operands[0], resultType);

            case FLOOR:
                return FloorCeilFunction.create(operands[0], false);

            case CEIL:
                return FloorCeilFunction.create(operands[0], true);

            case POSITION:
                Expression<?> position = operands.length == 2 ? null : operands[2];
                return PositionFunction.create(operands[0], operands[1], position);

            case OTHER:
                if (operator == SqlStdOperatorTable.CONCAT) {
                    return ConcatFunction.create(operands[0], operands[1]);
                }

                break;

            case EXTRACT:
                DatePartUnit unit = ((DatePartUnitConstantExpression) operands[0]).getUnit();
                return DatePartFunction.create(operands[1], unit);

            case TIMESTAMP_ADD:
                // TODO
                return null;
=======
            case MINUS_PREFIX:
                return UnaryMinusFunction.create(operands[0], resultType);

            case PLUS_PREFIX:
                return operands[0];

            case EQUALS:
                return ComparisonPredicate.create(operands[0], operands[1], ComparisonMode.EQUALS);

            case NOT_EQUALS:
                return ComparisonPredicate.create(operands[0], operands[1], ComparisonMode.NOT_EQUALS);

            case GREATER_THAN:
                return ComparisonPredicate.create(operands[0], operands[1], ComparisonMode.GREATER_THAN);

            case GREATER_THAN_OR_EQUAL:
                return ComparisonPredicate.create(operands[0], operands[1], ComparisonMode.GREATER_THAN_OR_EQUAL);

            case LESS_THAN:
                return ComparisonPredicate.create(operands[0], operands[1], ComparisonMode.LESS_THAN);

            case LESS_THAN_OR_EQUAL:
                return ComparisonPredicate.create(operands[0], operands[1], ComparisonMode.LESS_THAN_OR_EQUAL);

            case IS_TRUE:
                return IsTruePredicate.create(operands[0]);

            case IS_NOT_TRUE:
                return IsNotTruePredicate.create(operands[0]);

            case IS_FALSE:
                return IsFalsePredicate.create(operands[0]);

            case IS_NOT_FALSE:
                return IsNotFalsePredicate.create(operands[0]);
>>>>>>> 4e04000e

            case IS_NULL:
                return IsNullPredicate.create(operands[0]);

            case IS_NOT_NULL:
                return IsNotNullPredicate.create(operands[0]);

<<<<<<< HEAD
            case IS_FALSE:
                return IsFalsePredicate.create(operands[0]);

            case IS_NOT_FALSE:
                return IsNotFalsePredicate.create(operands[0]);

            case IS_TRUE:
                return IsTruePredicate.create(operands[0]);

            case IS_NOT_TRUE:
                return IsNotTruePredicate.create(operands[0]);

            case AND:
                return AndPredicate.create(operands);

            case OR:
                return OrPredicate.create(operands);

            case NOT:
                return NotPredicate.create(operands[0]);

            case EQUALS:
                return ComparisonPredicate.create(operands[0], operands[1], ComparisonMode.EQUALS);

            case NOT_EQUALS:
                return ComparisonPredicate.create(operands[0], operands[1], ComparisonMode.NOT_EQUALS);

            case GREATER_THAN:
                return ComparisonPredicate.create(operands[0], operands[1], ComparisonMode.GREATER_THAN);

            case GREATER_THAN_OR_EQUAL:
                return ComparisonPredicate.create(operands[0], operands[1], ComparisonMode.GREATER_THAN_OR_EQUAL);

            case LESS_THAN:
                return ComparisonPredicate.create(operands[0], operands[1], ComparisonMode.LESS_THAN);

            case LESS_THAN_OR_EQUAL:
                return ComparisonPredicate.create(operands[0], operands[1], ComparisonMode.LESS_THAN_OR_EQUAL);

            case CASE:
                return CaseExpression.create(operands, resultType);

            case LIKE:
                Expression<?> escape = operands.length == 2 ? null : operands[2];
                return LikeFunction.create(operands[0], operands[1], escape);

            case CAST:
                return CastExpression.create(operands[0], resultType);

            case OTHER_FUNCTION:
                SqlFunction function = (SqlFunction) operator;

                // Math.

                if (function == SqlStdOperatorTable.COS) {
                    return DoubleFunction.create(operands[0], DoubleFunctionType.COS);
                } else if (function == SqlStdOperatorTable.SIN) {
                    return DoubleFunction.create(operands[0], DoubleFunctionType.SIN);
                } else if (function == SqlStdOperatorTable.TAN) {
                    return DoubleFunction.create(operands[0], DoubleFunctionType.TAN);
                } else if (function == SqlStdOperatorTable.COT) {
                    return DoubleFunction.create(operands[0], DoubleFunctionType.COT);
                } else if (function == SqlStdOperatorTable.ACOS) {
                    return DoubleFunction.create(operands[0], DoubleFunctionType.ACOS);
                } else if (function == SqlStdOperatorTable.ASIN) {
                    return DoubleFunction.create(operands[0], DoubleFunctionType.ASIN);
                } else if (function == SqlStdOperatorTable.ATAN) {
                    return DoubleFunction.create(operands[0], DoubleFunctionType.ATAN);
                } else if (function == SqlStdOperatorTable.SQRT) {
                    return DoubleFunction.create(operands[0], DoubleFunctionType.SQRT);
                } else if (function == SqlStdOperatorTable.EXP) {
                    return DoubleFunction.create(operands[0], DoubleFunctionType.EXP);
                } else if (function == SqlStdOperatorTable.LN) {
                    return DoubleFunction.create(operands[0], DoubleFunctionType.LN);
                } else if (function == SqlStdOperatorTable.LOG10) {
                    return DoubleFunction.create(operands[0], DoubleFunctionType.LOG10);
                } else if (function == SqlStdOperatorTable.RAND) {
                    return RandomFunction.create(operands.length == 0 ? null : operands[0]);
                } else if (function == SqlStdOperatorTable.ABS) {
                    return AbsFunction.create(operands[0]);
                } else if (function == SqlStdOperatorTable.PI) {
                    return ConstantExpression.create(Math.PI, resultType);
                } else if (function == SqlStdOperatorTable.SIGN) {
                    return SignFunction.create(operands[0]);
                } else if (function == SqlStdOperatorTable.ATAN2) {
                    return Atan2Function.create(operands[0], operands[1]);
                } else if (function == SqlStdOperatorTable.POWER) {
                    return PowerFunction.create(operands[0], operands[1]);
                } else if (function == SqlStdOperatorTable.DEGREES) {
                    return DoubleFunction.create(operands[0], DoubleFunctionType.DEGREES);
                } else if (function == SqlStdOperatorTable.RADIANS) {
                    return DoubleFunction.create(operands[0], DoubleFunctionType.RADIANS);
                } else if (function == SqlStdOperatorTable.ROUND) {
                    return RoundTruncateFunction.create(operands[0], operands.length == 1 ? null : operands[1], false);
                } else if (function == SqlStdOperatorTable.TRUNCATE) {
                    return RoundTruncateFunction.create(operands[0], operands.length == 1 ? null : operands[1], true);
                }

                // Strings.

                if (function == SqlStdOperatorTable.CHAR_LENGTH || function == SqlStdOperatorTable.CHARACTER_LENGTH
                        || function == HazelcastSqlOperatorTable.LENGTH) {
                    return CharLengthFunction.create(operands[0]);
                } else if (function == SqlStdOperatorTable.UPPER) {
                    return UpperFunction.create(operands[0]);
                } else if (function == SqlStdOperatorTable.LOWER) {
                    return LowerFunction.create(operands[0]);
                } else if (function == SqlStdOperatorTable.INITCAP) {
                    return InitcapFunction.create(operands[0]);
                } else if (function == SqlStdOperatorTable.ASCII) {
                    return AsciiFunction.create(operands[0]);
                } else if (function == SqlStdOperatorTable.REPLACE) {
                    return ReplaceFunction.create(operands[0], operands[1], operands[2]);
                } else if (function == SqlStdOperatorTable.SUBSTRING) {
                    return SubstringFunction.create(operands[0], operands[1], operands[2]);
                }

                // Dates.

                if (function == SqlStdOperatorTable.CURRENT_DATE) {
                    return new CurrentDateFunction();
                } else if (function == SqlStdOperatorTable.CURRENT_TIMESTAMP) {
                    return CurrentTimestampFunction.create(operands.length == 0 ? null : operands[0]);
                } else if (function == SqlStdOperatorTable.LOCALTIMESTAMP) {
                    return LocalTimestampFunction.create(operands.length == 0 ? null : operands[0]);
                } else if (function == SqlStdOperatorTable.LOCALTIME) {
                    return LocalTimeFunction.create(operands.length == 0 ? null : operands[0]);
                }

                break;

=======
>>>>>>> 4e04000e
            default:
                break;
        }

        throw QueryException.error("Unsupported operator: " + operator);
    }

<<<<<<< HEAD
    /**
     * Convert literal to simple object.
     *
     * @param literal Literal.
     * @return Object.
     */
    @SuppressWarnings("checkstyle:CyclomaticComplexity")
    public static Expression<?> convertLiteral(RexLiteral literal) {
        SqlTypeName type = literal.getType().getSqlTypeName();

        switch (type) {
            case BOOLEAN:
            case TINYINT:
            case SMALLINT:
            case INTEGER:
            case BIGINT:
            case DECIMAL:
            case REAL:
            case FLOAT:
            case DOUBLE:
                return convertNumericLiteral(literal, type);

            case CHAR:
            case VARCHAR:
                return convertStringLiteral(literal, type);

            case DATE:
            case TIME:
            case TIME_WITH_LOCAL_TIME_ZONE:
            case TIMESTAMP:
            case TIMESTAMP_WITH_LOCAL_TIME_ZONE:
                return convertTemporalLiteral(literal, type);

            case INTERVAL_YEAR:
            case INTERVAL_MONTH:
            case INTERVAL_YEAR_MONTH:
                return convertIntervalYearMonthLiteral(literal, type);

            case INTERVAL_DAY:
            case INTERVAL_DAY_HOUR:
            case INTERVAL_DAY_MINUTE:
            case INTERVAL_DAY_SECOND:
            case INTERVAL_HOUR:
            case INTERVAL_HOUR_MINUTE:
            case INTERVAL_HOUR_SECOND:
            case INTERVAL_MINUTE:
            case INTERVAL_MINUTE_SECOND:
            case INTERVAL_SECOND:
                return convertIntervalDaySecondLiteral(literal, type);

            case SYMBOL:
                return convertSymbolLiteral(literal);

            case NULL:
                return ConstantExpression.create(null, QueryDataType.NULL);

            case ANY:
                // currently, the only possible literal of ANY type is NULL
                assert literal.getValueAs(Object.class) == null;
                return ConstantExpression.create(null, QueryDataType.OBJECT);

            default:
                throw QueryException.error("Unsupported literal: " + literal);
        }
=======
    private static Expression<?> convertBooleanLiteral(RexLiteral literal, SqlTypeName type) {
        assert type == SqlTypeName.BOOLEAN;
        Boolean value = literal.getValueAs(Boolean.class);
        return ConstantExpression.create(value, SqlToQueryType.map(type));
>>>>>>> 4e04000e
    }

    private static Expression<?> convertNumericLiteral(RexLiteral literal, SqlTypeName type) {
        Object value;
        switch (type) {
<<<<<<< HEAD
            case BOOLEAN:
                value = literal.getValueAs(Boolean.class);
                break;

=======
>>>>>>> 4e04000e
            case TINYINT:
                value = literal.getValueAs(Byte.class);
                break;

            case SMALLINT:
                value = literal.getValueAs(Short.class);
                break;

            case INTEGER:
                value = literal.getValueAs(Integer.class);
                break;

            case BIGINT:
<<<<<<< HEAD
                value = literal.getValueAs(Long.class);
=======
                // XXX: Calcite returns unscaled value of the internally stored
                // BigDecimal if a long value is requested on the literal.
                BigDecimal decimalValue = literal.getValueAs(BigDecimal.class);
                value = decimalValue == null ? null : decimalValue.longValue();
>>>>>>> 4e04000e
                break;

            case DECIMAL:
                value = literal.getValueAs(BigDecimal.class);
                break;

            case REAL:
                value = literal.getValueAs(Float.class);
                break;

<<<<<<< HEAD
            case FLOAT:
=======
>>>>>>> 4e04000e
            case DOUBLE:
                value = literal.getValueAs(Double.class);
                break;

            default:
                throw new IllegalArgumentException("Unsupported literal type: " + type);
        }

        return ConstantExpression.create(value, SqlToQueryType.map(type));
    }

    private static Expression<?> convertStringLiteral(RexLiteral literal, SqlTypeName type) {
        Object value;
        switch (type) {
            case CHAR:
            case VARCHAR:
                value = literal.getValueAs(String.class);
                break;

            default:
                throw new IllegalArgumentException("Unsupported literal type: " + type);
        }

        return ConstantExpression.create(value, SqlToQueryType.map(type));
    }

<<<<<<< HEAD
    private static Expression<?> convertTemporalLiteral(RexLiteral literal, SqlTypeName type) {
        Calendar calendar = literal.getValueAs(Calendar.class);
        CalendarConverter converter = CalendarConverter.INSTANCE;

        Object value;
        switch (type) {
            case DATE:
                value = converter.asDate(calendar);
                break;

            case TIME:
            case TIME_WITH_LOCAL_TIME_ZONE:
                value = converter.asTime(calendar);
                break;

            case TIMESTAMP:
                value = converter.asTimestamp(calendar);
                break;

            case TIMESTAMP_WITH_LOCAL_TIME_ZONE:
                value = converter.asTimestampWithTimezone(calendar);
                break;

            default:
                throw new IllegalArgumentException("Unsupported literal type: " + type);
        }

        return ConstantExpression.create(value, SqlToQueryType.map(type));
    }

    private static Expression<?> convertIntervalYearMonthLiteral(RexLiteral literal, SqlTypeName type) {
        int months = literal.getValueAs(Integer.class);
        return ConstantExpression.create(new SqlYearMonthInterval(months), SqlToQueryType.map(type));
    }

    private static Expression<?> convertIntervalDaySecondLiteral(RexLiteral literal, SqlTypeName type) {
        long value = literal.getValueAs(Long.class);

        long seconds = value / MILLISECONDS_PER_SECOND;
        int nanoseconds = (int) (value % MILLISECONDS_PER_SECOND) * NANOSECONDS_PER_MILLISECOND;

        return ConstantExpression.create(new SqlDaySecondInterval(seconds, nanoseconds), SqlToQueryType.map(type));
    }

    private static Expression<?> convertSymbolLiteral(RexLiteral literal) {
        Object value = literal.getValue();

        if (value instanceof TimeUnitRange) {
            TimeUnitRange range = (TimeUnitRange) value;

            DatePartUnit unit;
            switch (range) {
                case YEAR:
                    unit = DatePartUnit.YEAR;
                    break;

                case QUARTER:
                    unit = DatePartUnit.QUARTER;
                    break;

                case MONTH:
                    unit = DatePartUnit.MONTH;
                    break;

                case WEEK:
                    unit = DatePartUnit.WEEK;
                    break;

                case DOY:
                    unit = DatePartUnit.DAYOFYEAR;

                    break;

                case DOW:
                    unit = DatePartUnit.DAYOFWEEK;
                    break;

                case DAY:
                    unit = DatePartUnit.DAYOFMONTH;
                    break;

                case HOUR:
                    unit = DatePartUnit.HOUR;
                    break;

                case MINUTE:
                    unit = DatePartUnit.MINUTE;
                    break;

                case SECOND:
                    unit = DatePartUnit.SECOND;
                    break;

                default:
                    throw QueryException.error("Unsupported literal symbol: " + literal);
            }

            return new DatePartUnitConstantExpression(unit);
        }

        throw QueryException.error("Unsupported literal symbol: " + literal);
    }
=======
>>>>>>> 4e04000e
}<|MERGE_RESOLUTION|>--- conflicted
+++ resolved
@@ -18,7 +18,6 @@
 
 import com.hazelcast.sql.impl.QueryException;
 import com.hazelcast.sql.impl.calcite.SqlToQueryType;
-<<<<<<< HEAD
 import com.hazelcast.sql.impl.calcite.validate.HazelcastSqlOperatorTable;
 import com.hazelcast.sql.impl.expression.CastExpression;
 import com.hazelcast.sql.impl.expression.ConstantExpression;
@@ -47,17 +46,6 @@
 import com.hazelcast.sql.impl.expression.math.UnaryMinusFunction;
 import com.hazelcast.sql.impl.expression.predicate.AndPredicate;
 import com.hazelcast.sql.impl.expression.predicate.CaseExpression;
-=======
-import com.hazelcast.sql.impl.expression.CastExpression;
-import com.hazelcast.sql.impl.expression.ConstantExpression;
-import com.hazelcast.sql.impl.expression.Expression;
-import com.hazelcast.sql.impl.expression.math.DivideFunction;
-import com.hazelcast.sql.impl.expression.math.MinusFunction;
-import com.hazelcast.sql.impl.expression.math.MultiplyFunction;
-import com.hazelcast.sql.impl.expression.math.PlusFunction;
-import com.hazelcast.sql.impl.expression.math.UnaryMinusFunction;
-import com.hazelcast.sql.impl.expression.predicate.AndPredicate;
->>>>>>> 4e04000e
 import com.hazelcast.sql.impl.expression.predicate.ComparisonMode;
 import com.hazelcast.sql.impl.expression.predicate.ComparisonPredicate;
 import com.hazelcast.sql.impl.expression.predicate.IsFalsePredicate;
@@ -68,7 +56,6 @@
 import com.hazelcast.sql.impl.expression.predicate.IsTruePredicate;
 import com.hazelcast.sql.impl.expression.predicate.NotPredicate;
 import com.hazelcast.sql.impl.expression.predicate.OrPredicate;
-<<<<<<< HEAD
 import com.hazelcast.sql.impl.expression.string.AsciiFunction;
 import com.hazelcast.sql.impl.expression.string.CharLengthFunction;
 import com.hazelcast.sql.impl.expression.string.ConcatFunction;
@@ -93,27 +80,15 @@
 
 import java.math.BigDecimal;
 import java.util.Calendar;
-=======
-import com.hazelcast.sql.impl.type.QueryDataType;
-import org.apache.calcite.rex.RexCall;
-import org.apache.calcite.rex.RexLiteral;
-import org.apache.calcite.sql.SqlOperator;
-import org.apache.calcite.sql.type.SqlTypeName;
-
-import java.math.BigDecimal;
->>>>>>> 4e04000e
 
 /**
- * Provides utility methods for REX to expression conversion.
+ * Utility methods for REX to Hazelcast expression conversion.
  */
 public final class RexToExpression {
 
-<<<<<<< HEAD
     private static final int MILLISECONDS_PER_SECOND = 1_000;
     private static final int NANOSECONDS_PER_MILLISECOND = 1_000_000;
 
-=======
->>>>>>> 4e04000e
     private RexToExpression() {
         // No-op.
     }
@@ -125,7 +100,7 @@
      * @param literal the literal to convert.
      * @return the resulting constant expression.
      */
-    @SuppressWarnings("checkstyle:CyclomaticComplexity")
+    @SuppressWarnings({"checkstyle:CyclomaticComplexity", "checkstyle:ReturnCount"})
     public static Expression<?> convertLiteral(RexLiteral literal) {
         SqlTypeName type = literal.getType().getSqlTypeName();
 
@@ -155,6 +130,33 @@
                 assert literal.getValueAs(Object.class) == null;
                 return ConstantExpression.create(null, QueryDataType.OBJECT);
 
+            case DATE:
+            case TIME:
+            case TIME_WITH_LOCAL_TIME_ZONE:
+            case TIMESTAMP:
+            case TIMESTAMP_WITH_LOCAL_TIME_ZONE:
+                return convertTemporalLiteral(literal, type);
+
+            case INTERVAL_YEAR:
+            case INTERVAL_MONTH:
+            case INTERVAL_YEAR_MONTH:
+                return convertIntervalYearMonthLiteral(literal, type);
+
+            case INTERVAL_DAY:
+            case INTERVAL_DAY_HOUR:
+            case INTERVAL_DAY_MINUTE:
+            case INTERVAL_DAY_SECOND:
+            case INTERVAL_HOUR:
+            case INTERVAL_HOUR_MINUTE:
+            case INTERVAL_HOUR_SECOND:
+            case INTERVAL_MINUTE:
+            case INTERVAL_MINUTE_SECOND:
+            case INTERVAL_SECOND:
+                return convertIntervalDaySecondLiteral(literal, type);
+
+            case SYMBOL:
+                return convertSymbolLiteral(literal);
+
             default:
                 throw QueryException.error("Unsupported literal: " + literal);
         }
@@ -168,19 +170,13 @@
      * @throws QueryException if the given {@link RexCall} can't be
      *                        converted.
      */
-<<<<<<< HEAD
-    @SuppressWarnings({"checkstyle:CyclomaticComplexity", "checkstyle:MethodLength", "checkstyle:ReturnCount",
-            "checkstyle:NPathComplexity"})
-=======
-    @SuppressWarnings({"checkstyle:ReturnCount", "checkstyle:CyclomaticComplexity"})
->>>>>>> 4e04000e
+    @SuppressWarnings({"checkstyle:CyclomaticComplexity", "checkstyle:MethodLength", "checkstyle:NPathComplexity",
+            "checkstyle:ReturnCount"})
     public static Expression<?> convertCall(RexCall call, Expression<?>[] operands) {
         SqlOperator operator = call.getOperator();
         QueryDataType resultType = SqlToQueryType.map(call.getType().getSqlTypeName());
 
         switch (operator.getKind()) {
-<<<<<<< HEAD
-=======
             case CAST:
                 if (operands[0].getType().equals(resultType)) {
                     // It might happen that two types Calcite considers different
@@ -214,7 +210,6 @@
             case NOT:
                 return NotPredicate.create(operands[0]);
 
->>>>>>> 4e04000e
             case PLUS:
                 return PlusFunction.create(operands[0], operands[1], resultType);
 
@@ -227,12 +222,53 @@
             case DIVIDE:
                 return DivideFunction.create(operands[0], operands[1], resultType);
 
-<<<<<<< HEAD
+            case MINUS_PREFIX:
+                return UnaryMinusFunction.create(operands[0], resultType);
+
+            case PLUS_PREFIX:
+                return operands[0];
+
+            case EQUALS:
+                return ComparisonPredicate.create(operands[0], operands[1], ComparisonMode.EQUALS);
+
+            case NOT_EQUALS:
+                return ComparisonPredicate.create(operands[0], operands[1], ComparisonMode.NOT_EQUALS);
+
+            case GREATER_THAN:
+                return ComparisonPredicate.create(operands[0], operands[1], ComparisonMode.GREATER_THAN);
+
+            case GREATER_THAN_OR_EQUAL:
+                return ComparisonPredicate.create(operands[0], operands[1], ComparisonMode.GREATER_THAN_OR_EQUAL);
+
+            case LESS_THAN:
+                return ComparisonPredicate.create(operands[0], operands[1], ComparisonMode.LESS_THAN);
+
+            case LESS_THAN_OR_EQUAL:
+                return ComparisonPredicate.create(operands[0], operands[1], ComparisonMode.LESS_THAN_OR_EQUAL);
+
+            case IS_TRUE:
+                return IsTruePredicate.create(operands[0]);
+
+            case IS_NOT_TRUE:
+                return IsNotTruePredicate.create(operands[0]);
+
+            case IS_FALSE:
+                return IsFalsePredicate.create(operands[0]);
+
+            case IS_NOT_FALSE:
+                return IsNotFalsePredicate.create(operands[0]);
+
+            case IS_NULL:
+                return IsNullPredicate.create(operands[0]);
+
+            case IS_NOT_NULL:
+                return IsNotNullPredicate.create(operands[0]);
+
             case MOD:
                 return RemainderFunction.create(operands[0], operands[1]);
 
-            case MINUS_PREFIX:
-                return UnaryMinusFunction.create(operands[0], resultType);
+            case CASE:
+                return CaseExpression.create(operands, resultType);
 
             case FLOOR:
                 return FloorCeilFunction.create(operands[0], false);
@@ -258,99 +294,10 @@
             case TIMESTAMP_ADD:
                 // TODO
                 return null;
-=======
-            case MINUS_PREFIX:
-                return UnaryMinusFunction.create(operands[0], resultType);
-
-            case PLUS_PREFIX:
-                return operands[0];
-
-            case EQUALS:
-                return ComparisonPredicate.create(operands[0], operands[1], ComparisonMode.EQUALS);
-
-            case NOT_EQUALS:
-                return ComparisonPredicate.create(operands[0], operands[1], ComparisonMode.NOT_EQUALS);
-
-            case GREATER_THAN:
-                return ComparisonPredicate.create(operands[0], operands[1], ComparisonMode.GREATER_THAN);
-
-            case GREATER_THAN_OR_EQUAL:
-                return ComparisonPredicate.create(operands[0], operands[1], ComparisonMode.GREATER_THAN_OR_EQUAL);
-
-            case LESS_THAN:
-                return ComparisonPredicate.create(operands[0], operands[1], ComparisonMode.LESS_THAN);
-
-            case LESS_THAN_OR_EQUAL:
-                return ComparisonPredicate.create(operands[0], operands[1], ComparisonMode.LESS_THAN_OR_EQUAL);
-
-            case IS_TRUE:
-                return IsTruePredicate.create(operands[0]);
-
-            case IS_NOT_TRUE:
-                return IsNotTruePredicate.create(operands[0]);
-
-            case IS_FALSE:
-                return IsFalsePredicate.create(operands[0]);
-
-            case IS_NOT_FALSE:
-                return IsNotFalsePredicate.create(operands[0]);
->>>>>>> 4e04000e
-
-            case IS_NULL:
-                return IsNullPredicate.create(operands[0]);
-
-            case IS_NOT_NULL:
-                return IsNotNullPredicate.create(operands[0]);
-
-<<<<<<< HEAD
-            case IS_FALSE:
-                return IsFalsePredicate.create(operands[0]);
-
-            case IS_NOT_FALSE:
-                return IsNotFalsePredicate.create(operands[0]);
-
-            case IS_TRUE:
-                return IsTruePredicate.create(operands[0]);
-
-            case IS_NOT_TRUE:
-                return IsNotTruePredicate.create(operands[0]);
-
-            case AND:
-                return AndPredicate.create(operands);
-
-            case OR:
-                return OrPredicate.create(operands);
-
-            case NOT:
-                return NotPredicate.create(operands[0]);
-
-            case EQUALS:
-                return ComparisonPredicate.create(operands[0], operands[1], ComparisonMode.EQUALS);
-
-            case NOT_EQUALS:
-                return ComparisonPredicate.create(operands[0], operands[1], ComparisonMode.NOT_EQUALS);
-
-            case GREATER_THAN:
-                return ComparisonPredicate.create(operands[0], operands[1], ComparisonMode.GREATER_THAN);
-
-            case GREATER_THAN_OR_EQUAL:
-                return ComparisonPredicate.create(operands[0], operands[1], ComparisonMode.GREATER_THAN_OR_EQUAL);
-
-            case LESS_THAN:
-                return ComparisonPredicate.create(operands[0], operands[1], ComparisonMode.LESS_THAN);
-
-            case LESS_THAN_OR_EQUAL:
-                return ComparisonPredicate.create(operands[0], operands[1], ComparisonMode.LESS_THAN_OR_EQUAL);
-
-            case CASE:
-                return CaseExpression.create(operands, resultType);
 
             case LIKE:
                 Expression<?> escape = operands.length == 2 ? null : operands[2];
                 return LikeFunction.create(operands[0], operands[1], escape);
-
-            case CAST:
-                return CastExpression.create(operands[0], resultType);
 
             case OTHER_FUNCTION:
                 SqlFunction function = (SqlFunction) operator;
@@ -434,8 +381,6 @@
 
                 break;
 
-=======
->>>>>>> 4e04000e
             default:
                 break;
         }
@@ -443,89 +388,15 @@
         throw QueryException.error("Unsupported operator: " + operator);
     }
 
-<<<<<<< HEAD
-    /**
-     * Convert literal to simple object.
-     *
-     * @param literal Literal.
-     * @return Object.
-     */
-    @SuppressWarnings("checkstyle:CyclomaticComplexity")
-    public static Expression<?> convertLiteral(RexLiteral literal) {
-        SqlTypeName type = literal.getType().getSqlTypeName();
-
-        switch (type) {
-            case BOOLEAN:
-            case TINYINT:
-            case SMALLINT:
-            case INTEGER:
-            case BIGINT:
-            case DECIMAL:
-            case REAL:
-            case FLOAT:
-            case DOUBLE:
-                return convertNumericLiteral(literal, type);
-
-            case CHAR:
-            case VARCHAR:
-                return convertStringLiteral(literal, type);
-
-            case DATE:
-            case TIME:
-            case TIME_WITH_LOCAL_TIME_ZONE:
-            case TIMESTAMP:
-            case TIMESTAMP_WITH_LOCAL_TIME_ZONE:
-                return convertTemporalLiteral(literal, type);
-
-            case INTERVAL_YEAR:
-            case INTERVAL_MONTH:
-            case INTERVAL_YEAR_MONTH:
-                return convertIntervalYearMonthLiteral(literal, type);
-
-            case INTERVAL_DAY:
-            case INTERVAL_DAY_HOUR:
-            case INTERVAL_DAY_MINUTE:
-            case INTERVAL_DAY_SECOND:
-            case INTERVAL_HOUR:
-            case INTERVAL_HOUR_MINUTE:
-            case INTERVAL_HOUR_SECOND:
-            case INTERVAL_MINUTE:
-            case INTERVAL_MINUTE_SECOND:
-            case INTERVAL_SECOND:
-                return convertIntervalDaySecondLiteral(literal, type);
-
-            case SYMBOL:
-                return convertSymbolLiteral(literal);
-
-            case NULL:
-                return ConstantExpression.create(null, QueryDataType.NULL);
-
-            case ANY:
-                // currently, the only possible literal of ANY type is NULL
-                assert literal.getValueAs(Object.class) == null;
-                return ConstantExpression.create(null, QueryDataType.OBJECT);
-
-            default:
-                throw QueryException.error("Unsupported literal: " + literal);
-        }
-=======
     private static Expression<?> convertBooleanLiteral(RexLiteral literal, SqlTypeName type) {
         assert type == SqlTypeName.BOOLEAN;
         Boolean value = literal.getValueAs(Boolean.class);
         return ConstantExpression.create(value, SqlToQueryType.map(type));
->>>>>>> 4e04000e
     }
 
     private static Expression<?> convertNumericLiteral(RexLiteral literal, SqlTypeName type) {
         Object value;
         switch (type) {
-<<<<<<< HEAD
-            case BOOLEAN:
-                value = literal.getValueAs(Boolean.class);
-                break;
-
-=======
->>>>>>> 4e04000e
             case TINYINT:
                 value = literal.getValueAs(Byte.class);
                 break;
@@ -539,14 +410,10 @@
                 break;
 
             case BIGINT:
-<<<<<<< HEAD
-                value = literal.getValueAs(Long.class);
-=======
                 // XXX: Calcite returns unscaled value of the internally stored
                 // BigDecimal if a long value is requested on the literal.
                 BigDecimal decimalValue = literal.getValueAs(BigDecimal.class);
                 value = decimalValue == null ? null : decimalValue.longValue();
->>>>>>> 4e04000e
                 break;
 
             case DECIMAL:
@@ -557,10 +424,6 @@
                 value = literal.getValueAs(Float.class);
                 break;
 
-<<<<<<< HEAD
-            case FLOAT:
-=======
->>>>>>> 4e04000e
             case DOUBLE:
                 value = literal.getValueAs(Double.class);
                 break;
@@ -587,7 +450,6 @@
         return ConstantExpression.create(value, SqlToQueryType.map(type));
     }
 
-<<<<<<< HEAD
     private static Expression<?> convertTemporalLiteral(RexLiteral literal, SqlTypeName type) {
         Calendar calendar = literal.getValueAs(Calendar.class);
         CalendarConverter converter = CalendarConverter.INSTANCE;
@@ -690,6 +552,5 @@
 
         throw QueryException.error("Unsupported literal symbol: " + literal);
     }
-=======
->>>>>>> 4e04000e
+
 }