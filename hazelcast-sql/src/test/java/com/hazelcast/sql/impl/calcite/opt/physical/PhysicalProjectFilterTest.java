--- conflicted
+++ resolved
@@ -17,26 +17,21 @@
 package com.hazelcast.sql.impl.calcite.opt.physical;
 
 import com.hazelcast.sql.impl.calcite.opt.OptimizerTestSupport;
+import com.hazelcast.sql.impl.calcite.opt.physical.exchange.RootExchangePhysicalRel;
+import com.hazelcast.test.HazelcastSerialClassRunner;
+import com.hazelcast.test.annotation.ParallelJVMTest;
+import com.hazelcast.test.annotation.QuickTest;
 import org.junit.Test;
+import org.junit.experimental.categories.Category;
+import org.junit.runner.RunWith;
 
 /**
- * Tests for physical optimizer project/filter stuff.
+ * Test for project/filter optimizations.
  */
+@RunWith(HazelcastSerialClassRunner.class)
+@Category({QuickTest.class, ParallelJVMTest.class})
 public class PhysicalProjectFilterTest extends OptimizerTestSupport {
-    /**
-     * Before: Project2(expression) <- Project1 <- Scan
-     * After : Project2 <- Scan(Project2)
-     */
-    @Test
-<<<<<<< HEAD
-    public void testProjectExpressionProjectIntoScan() {
-        assertPlan(
-            optimizePhysical("SELECT f1 + f2, f3 FROM (SELECT f1, f2, f3, f4 FROM p)"),
-            plan(
-                planRow(0, RootPhysicalRel.class, "", 100d),
-                planRow(1, ProjectPhysicalRel.class, "EXPR$0=[+($0, $1)], f3=[$2]", 100d),
-                planRow(2, MapScanPhysicalRel.class, "table=[[hazelcast, p[projects=[0, 1, 2]]]]", 100d)
-=======
+    @Test
     public void testTrivialProject() {
         assertPlan(
             optimizePhysical("SELECT f0, f1, f2, f3, f4 FROM p", 2),
@@ -442,7 +437,6 @@
                 planRow(0, RootPhysicalRel.class, "", 50d),
                 planRow(1, RootExchangePhysicalRel.class, "", 50d),
                 planRow(2, MapScanPhysicalRel.class, "table=[[hazelcast, p[projects=[2], filter=>(+(+($0, $1), $2), 2)]]]", 50d)
->>>>>>> f60891c4
             )
         );
     }
