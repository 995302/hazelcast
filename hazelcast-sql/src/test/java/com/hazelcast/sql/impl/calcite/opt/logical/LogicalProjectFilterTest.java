/*
 * Copyright (c) 2008-2020, Hazelcast, Inc. All Rights Reserved.
 *
 * Licensed under the Apache License, Version 2.0 (the "License");
 * you may not use this file except in compliance with the License.
 * You may obtain a copy of the License at
 *
 * http://www.apache.org/licenses/LICENSE-2.0
 *
 * Unless required by applicable law or agreed to in writing, software
 * distributed under the License is distributed on an "AS IS" BASIS,
 * WITHOUT WARRANTIES OR CONDITIONS OF ANY KIND, either express or implied.
 * See the License for the specific language governing permissions and
 * limitations under the License.
 */

package com.hazelcast.sql.impl.calcite.opt.logical;

import com.hazelcast.sql.impl.calcite.opt.OptimizerTestSupport;
import com.hazelcast.test.HazelcastSerialClassRunner;
import com.hazelcast.test.annotation.ParallelJVMTest;
import com.hazelcast.test.annotation.QuickTest;
import org.junit.Test;
import org.junit.experimental.categories.Category;
import org.junit.runner.RunWith;

/**
 * Test for project/filter optimizations.
 */
@RunWith(HazelcastSerialClassRunner.class)
@Category({QuickTest.class, ParallelJVMTest.class})
public class LogicalProjectFilterTest extends OptimizerTestSupport {
    /**
     * Before: Project <- Scan
     * After : Scan(Project)
     */
    @Test
<<<<<<< HEAD
    public void testProjectIntoScan() {
=======
    public void testTrivialProject() {
>>>>>>> f60891c4
        assertPlan(
            optimizeLogical("SELECT f0, f1, f2, f3, f4 FROM p"),
            plan(
                planRow(0, RootLogicalRel.class, "", 100d),
<<<<<<< HEAD
                planRow(1, MapScanLogicalRel.class, "table=[[hazelcast, p[projects=[0, 1]]]]", 100d)
=======
                planRow(1, MapScanLogicalRel.class, "table=[[hazelcast, p[projects=[0, 1, 2, 3, 4]]]]", 100d)
>>>>>>> f60891c4
            )
        );
    }

    /**
     * Before: Project(exp) <- Scan
     * After : Project(exp) <- Scan(Project)
     */
    @Test
<<<<<<< HEAD
    public void testProjectExpressionIntoScan() {
        assertPlan(
            optimizeLogical("SELECT f1 + f2, f3 FROM p"),
            plan(
                planRow(0, RootLogicalRel.class, "", 100d),
                planRow(1, ProjectLogicalRel.class, "EXPR$0=[+($0, $1)], f3=[$2]", 100d),
=======
    public void testTrivialProjectProject() {
        assertPlan(
            optimizeLogical("SELECT f0, f1, f2, f3, f4 FROM (SELECT f0, f1, f2, f3, f4 FROM p)"),
            plan(
                planRow(0, RootLogicalRel.class, "", 100d),
                planRow(1, MapScanLogicalRel.class, "table=[[hazelcast, p[projects=[0, 1, 2, 3, 4]]]]", 100d)
            )
        );
    }

    @Test
    public void testTrivialStarProject() {
        assertPlan(
            optimizeLogical("SELECT * FROM p"),
            plan(
                planRow(0, RootLogicalRel.class, "", 100d),
                planRow(1, MapScanLogicalRel.class, "table=[[hazelcast, p[projects=[0, 1, 2, 3, 4]]]]", 100d)
            )
        );
    }

    @Test
    public void testTrivialStarProjectProject() {
        assertPlan(
            optimizeLogical("SELECT * FROM (SELECT * FROM p)"),
            plan(
                planRow(0, RootLogicalRel.class, "", 100d),
                planRow(1, MapScanLogicalRel.class, "table=[[hazelcast, p[projects=[0, 1, 2, 3, 4]]]]", 100d)
            )
        );
    }

    /**
     * Before: Project <- Scan
     * After : Scan(Project)
     */
    @Test
    public void testProjectIntoScan() {
        assertPlan(
            optimizeLogical("SELECT f0, f1 FROM p"),
            plan(
                planRow(0, RootLogicalRel.class, "", 100d),
                planRow(1, MapScanLogicalRel.class, "table=[[hazelcast, p[projects=[0, 1]]]]", 100d)
            )
        );
    }

    @Test
    public void testProjectWithoutInputReferences() {
        assertPlan(
            optimizeLogical("SELECT TRUE FROM p"),
            plan(
                planRow(0, RootLogicalRel.class, "", 100d),
                planRow(1, ProjectLogicalRel.class, "EXPR$0=[true]", 100d),
                planRow(2, MapScanLogicalRel.class, "table=[[hazelcast, p[projects=[]]]]", 100d)
            )
        );
    }

    /**
     * Before: Project(exp) <- Scan
     * After : Project(exp) <- Scan(Project)
     */
    @Test
    public void testProjectExpressionIntoScan() {
        assertPlan(
            optimizeLogical("SELECT f0 + f1, f2 FROM p"),
            plan(
                planRow(0, RootLogicalRel.class, "", 100d),
                planRow(1, ProjectLogicalRel.class, "EXPR$0=[+($0, $1)], f2=[$2]", 100d),
>>>>>>> f60891c4
                planRow(2, MapScanLogicalRel.class, "table=[[hazelcast, p[projects=[0, 1, 2]]]]", 100d)
            )
        );
    }

    /**
     * Before: Project <- Filter <- Scan
     * After : Scan(Project, Filter)
     */
    @Test
    public void testProjectFilterIntoScan() {
        assertPlan(
<<<<<<< HEAD
            optimizeLogical("SELECT f1, f2 FROM p WHERE f3 > 1"),
            plan(
                planRow(0, RootLogicalRel.class, "", 50d),
                planRow(1, MapScanLogicalRel.class, "table=[[hazelcast, p[projects=[0, 1], filter=>($2, 1)]]]", 50d)
            )
        );
    }

    /**
     * Before: Project(exp) <- Filter <- Scan
     * After : Project(exp) <- Scan(Project, Filter)
     */
    @Test
    public void testProjectExpressionFilterScan() {
        assertPlan(
            optimizeLogical("SELECT f1 + f2, f3 FROM p WHERE f4 > 1"),
            plan(
                planRow(0, RootLogicalRel.class, "", 50d),
                planRow(1, ProjectLogicalRel.class, "EXPR$0=[+($0, $1)], f3=[$2]", 50d),
                planRow(2, MapScanLogicalRel.class, "table=[[hazelcast, p[projects=[0, 1, 2], filter=>($3, 1)]]]", 50d)
            )
        );
    }

    /**
     * Before: Project2 <- Project1 <- Scan
     * After : Scan(Project2)
     */
    @Test
    public void testProjectProjectIntoScan() {
=======
            optimizeLogical("SELECT f0, f1 FROM p WHERE f2 > 1"),
            plan(
                planRow(0, RootLogicalRel.class, "", 50d),
                planRow(1, MapScanLogicalRel.class, "table=[[hazelcast, p[projects=[0, 1], filter=>($2, 1)]]]", 50d)
            )
        );
    }

    /**
     * Before: Project(exp) <- Filter <- Scan
     * After : Project(exp) <- Scan(Project, Filter)
     */
    @Test
    public void testProjectExpressionFilterScan() {
        assertPlan(
            optimizeLogical("SELECT f0 + f1, f2 FROM p WHERE f3 > 1"),
            plan(
                planRow(0, RootLogicalRel.class, "", 50d),
                planRow(1, ProjectLogicalRel.class, "EXPR$0=[+($0, $1)], f2=[$2]", 50d),
                planRow(2, MapScanLogicalRel.class, "table=[[hazelcast, p[projects=[0, 1, 2], filter=>($3, 1)]]]", 50d)
            )
        );
    }

    /**
     * Before: Project2 <- Project1 <- Scan
     * After : Scan(Project2)
     */
    @Test
    public void testProjectProjectIntoScan() {
        assertPlan(
            optimizeLogical("SELECT f0 FROM (SELECT f0, f1 FROM p)"),
            plan(
                planRow(0, RootLogicalRel.class, "", 100d),
                planRow(1, MapScanLogicalRel.class, "table=[[hazelcast, p[projects=[0]]]]", 100d)
            )
        );
    }

    /**
     * Before: Project2 <- Project1(expression) <- Scan
     * After : Scan(Project2)
     */
    @Test
    public void testProjectProjectExpressionIntoScan() {
        assertPlan(
            optimizeLogical("SELECT d1, f2 FROM (SELECT f0 + f1 d1, f2, f3 FROM p)"),
            plan(
                planRow(0, RootLogicalRel.class, "", 100d),
                planRow(1, ProjectLogicalRel.class, "d1=[+($0, $1)], f2=[$2]", 100d),
                planRow(2, MapScanLogicalRel.class, "table=[[hazelcast, p[projects=[0, 1, 2]]]]", 100d)
            )
        );
    }

    /**
     * Before: Project2(expression) <- Project1 <- Scan
     * After : Project2 <- Scan(Project2)
     */
    @Test
    public void testProjectExpressionProjectIntoScan() {
        assertPlan(
            optimizeLogical("SELECT f0 + f1, f2 FROM (SELECT f0, f1, f2, f3 FROM p)"),
            plan(
                planRow(0, RootLogicalRel.class, "", 100d),
                planRow(1, ProjectLogicalRel.class, "EXPR$0=[+($0, $1)], f2=[$2]", 100d),
                planRow(2, MapScanLogicalRel.class, "table=[[hazelcast, p[projects=[0, 1, 2]]]]", 100d)
            )
        );
    }

    /**
     * Before: Project2(expression) <- Project1(expression) <- Scan
     * After : Scan(Project2)
     */
    @Test
    public void testProjectExpressionProjectExpressionIntoScan() {
>>>>>>> f60891c4
        assertPlan(
            optimizeLogical("SELECT d1 + f2 FROM (SELECT f0 + f1 d1, f2, f3 FROM p)"),
            plan(
                planRow(0, RootLogicalRel.class, "", 100d),
<<<<<<< HEAD
                planRow(1, MapScanLogicalRel.class, "table=[[hazelcast, p[projects=[0]]]]", 100d)
            )
        );
    }

    /**
     * Before: Project2 <- Project1(expression) <- Scan
     * After : Scan(Project2)
     */
    @Test
    public void testProjectProjectExpressionIntoScan() {
        assertPlan(
            optimizeLogical("SELECT d1, f3 FROM (SELECT f1 + f2 d1, f3, f4 FROM p)"),
            plan(
                planRow(0, RootLogicalRel.class, "", 100d),
                planRow(1, ProjectLogicalRel.class, "d1=[+($0, $1)], f3=[$2]", 100d),
                planRow(2, MapScanLogicalRel.class, "table=[[hazelcast, p[projects=[0, 1, 2]]]]", 100d)
            )
        );
    }

    /**
     * Before: Project2(expression) <- Project1 <- Scan
     * After : Project2 <- Scan(Project2)
     */
    @Test
    public void testProjectExpressionProjectIntoScan() {
        assertPlan(
            optimizeLogical("SELECT f1 + f2, f3 FROM (SELECT f1, f2, f3, f4 FROM p)"),
            plan(
                planRow(0, RootLogicalRel.class, "", 100d),
                planRow(1, ProjectLogicalRel.class, "EXPR$0=[+($0, $1)], f3=[$2]", 100d),
                planRow(2, MapScanLogicalRel.class, "table=[[hazelcast, p[projects=[0, 1, 2]]]]", 100d)
            )
        );
    }

    /**
     * Before: Project2(expression) <- Project1(expression) <- Scan
     * After : Scan(Project2)
     */
    @Test
    public void testProjectExpressionProjectExpressionIntoScan() {
        assertPlan(
            optimizeLogical("SELECT d1 + f3 FROM (SELECT f1 + f2 d1, f3, f4 FROM p)"),
            plan(
                planRow(0, RootLogicalRel.class, "", 100d),
                planRow(1, ProjectLogicalRel.class, "EXPR$0=[+(+($0, $1), $2)]", 100d),
                planRow(2, MapScanLogicalRel.class, "table=[[hazelcast, p[projects=[0, 1, 2]]]]", 100d)
            )
        );
    }

    /**
     * Before: Project2 <- Project1 <- Filter <- Scan
     * After : Scan(Project2, Filter)
     */
    @Test
    public void testProjectProjectFilterIntoScan() {
        assertPlan(
            optimizeLogical("SELECT f1 FROM (SELECT f1, f2 FROM p WHERE f3 > 1)"),
            plan(
                planRow(0, RootLogicalRel.class, "", 50d),
                planRow(1, MapScanLogicalRel.class, "table=[[hazelcast, p[projects=[0], filter=>($2, 1)]]]", 50d)
            )
        );
    }

    /**
     * Before: Project2 <- Project1(expression) <- Filter <- Scan
     * After : Project <- Scan(Project, Filter)
     */
    @Test
    public void testProjectProjectExpressionFilterIntoScan() {
        assertPlan(
            optimizeLogical("SELECT d1, f3 FROM (SELECT f1 + f2 d1, f3, f4 FROM p WHERE f5 > 1)"),
            plan(
                planRow(0, RootLogicalRel.class, "", 50d),
                planRow(1, ProjectLogicalRel.class, "d1=[+($0, $1)], f3=[$2]", 50d),
                planRow(2, MapScanLogicalRel.class, "table=[[hazelcast, p[projects=[0, 1, 2], filter=>($4, 1)]]]", 50d)
            )
        );
    }

    /**
     * Before: Project2(expression) <- Project1 <- Filter <- Scan
     * After : Project <- Scan(Project, Filter)
     */
    @Test
    public void testProjectExpressionProjectFilterIntoScan() {
        assertPlan(
            optimizeLogical("SELECT f1 + f2 FROM (SELECT f1, f2, f3, f4 FROM p WHERE f3 > 1)"),
            plan(
                planRow(0, RootLogicalRel.class, "", 50d),
                planRow(1, ProjectLogicalRel.class, "EXPR$0=[+($0, $1)]", 50d),
                planRow(2, MapScanLogicalRel.class, "table=[[hazelcast, p[projects=[0, 1], filter=>($2, 1)]]]", 50d)
            )
        );
    }

    /**
     * Before: Project2(expression) <- Project1(expression) <- Filter <- Scan
     * After : Project <- Scan(Project, Filter)
     */
    @Test
    public void testProjectExpressionProjectExpressionFilterIntoScan() {
        assertPlan(
            optimizeLogical("SELECT d1 + f3 FROM (SELECT f1 + f2 d1, f3, f4 FROM p WHERE f5 > 1)"),
            plan(
                planRow(0, RootLogicalRel.class, "", 50d),
                planRow(1, ProjectLogicalRel.class, "EXPR$0=[+(+($0, $1), $2)]", 50d),
                planRow(2, MapScanLogicalRel.class, "table=[[hazelcast, p[projects=[0, 1, 2], filter=>($4, 1)]]]", 50d)
            )
        );
    }

    /**
     * Before: Project2 <- Filter <- Project1 <- Scan
     * After : Scan(Project2, Filter)
     */
    @Test
    public void testProjectFilterProjectIntoScan() {
        assertPlan(
            optimizeLogical("SELECT f1 FROM (SELECT f1, f2, f3 FROM p) WHERE f2 > 1"),
            plan(
                planRow(0, RootLogicalRel.class, "", 50d),
                planRow(1, MapScanLogicalRel.class, "table=[[hazelcast, p[projects=[0], filter=>($1, 1)]]]", 50d)
            )
        );
    }

    /**
     * Before: Project2 <- Filter <- Project1(expression) <- Scan
     * After : Project <- Project <- Scan(Project2, Filter)
     *
     */
    @Test
    public void testProjectFilterProjectExpressionIntoScan() {
        assertPlan(
            optimizeLogical("SELECT d1, f3 FROM (SELECT f1 + f2 d1, f3, f4, f5 FROM p) WHERE f4 > 1"),
            plan(
                planRow(0, RootLogicalRel.class, "", 50d),
                planRow(1, ProjectLogicalRel.class, "d1=[+($0, $1)], f3=[$2]", 50d),
                planRow(2, MapScanLogicalRel.class, "table=[[hazelcast, p[projects=[0, 1, 2], filter=>($3, 1)]]]", 50d)
            )
        );
    }

    /**
     * Before: Project2(expression) <- Filter <- Project1 <- Scan
     * After : Project <-  Scan(Project, Filter)
     *
     */
    @Test
    public void testProjectExpressionFilterProjectIntoScan() {
        assertPlan(
            optimizeLogical("SELECT f1 + f2 FROM (SELECT f1, f2, f3, f4 FROM p) WHERE f3 > 1"),
            plan(
                planRow(0, RootLogicalRel.class, "", 50d),
                planRow(1, ProjectLogicalRel.class, "EXPR$0=[+($0, $1)]", 50d),
                planRow(2, MapScanLogicalRel.class, "table=[[hazelcast, p[projects=[0, 1], filter=>($2, 1)]]]", 50d)
            )
        );
    }

    /**
     * Before: Project2(expression) <- Filter <- Project1(expression) <- Scan
     * After : Project <- Project <- Scan(Project, Filter)
     *
     */
    @Test
    public void testProjectExpressionFilterProjectExpressionIntoScan() {
        assertPlan(
            optimizeLogical("SELECT d1 + f3 FROM (SELECT f1 + f2 d1, f3, f4, f5 FROM p) WHERE f4 > 1"),
            plan(
                planRow(0, RootLogicalRel.class, "", 50d),
                planRow(1, ProjectLogicalRel.class, "EXPR$0=[+(+($0, $1), $2)]", 50d),
                planRow(2, MapScanLogicalRel.class, "table=[[hazelcast, p[projects=[0, 1, 2], filter=>($3, 1)]]]", 50d)
            )
        );
    }

    /**
     * Before: Project1 <- Filter1 <- Project2 <- Filter2 <- Scan
     * After : Scan(Project1, Filter1 and Filter2)
     */
    @Test
    public void testProjectFilterProjectFilterIntoScan() {
        assertPlan(
            optimizeLogical("SELECT f1 FROM (SELECT f1, f2, f3 FROM p WHERE f4 > 1) WHERE f2 > 1"),
            plan(
                planRow(0, RootLogicalRel.class, "", 25d),
                planRow(1, MapScanLogicalRel.class, "table=[[hazelcast, p[projects=[0], filter=AND(>($3, 1), >($1, 1))]]]", 25d)
            )
        );
    }

    /**
     * Before: Project1 <- Filter1 <- Project2(expression) <- Filter2 <- Scan
     * After : Project1 <- Project2 <- Scan(Project, Filter1 and Filter2)
     */
    @Test
    public void testProjectFilterProjectExpressionFilterIntoScan() {
        assertPlan(
            optimizeLogical("SELECT d1, f3 FROM (SELECT f1 + f2 d1, f3, f4, f5 FROM p WHERE f4 > 1) WHERE f3 > 2"),
            plan(
                planRow(0, RootLogicalRel.class, "", 25d),
                planRow(1, ProjectLogicalRel.class, "d1=[+($0, $1)], f3=[$2]", 25d),
=======
                planRow(1, ProjectLogicalRel.class, "EXPR$0=[+(+($0, $1), $2)]", 100d),
                planRow(2, MapScanLogicalRel.class, "table=[[hazelcast, p[projects=[0, 1, 2]]]]", 100d)
            )
        );
    }

    /**
     * Before: Project2 <- Project1 <- Filter <- Scan
     * After : Scan(Project2, Filter)
     */
    @Test
    public void testProjectProjectFilterIntoScan() {
        assertPlan(
            optimizeLogical("SELECT f0 FROM (SELECT f0, f1 FROM p WHERE f2 > 1)"),
            plan(
                planRow(0, RootLogicalRel.class, "", 50d),
                planRow(1, MapScanLogicalRel.class, "table=[[hazelcast, p[projects=[0], filter=>($2, 1)]]]", 50d)
            )
        );
    }

    /**
     * Before: Project2 <- Project1(expression) <- Filter <- Scan
     * After : Project <- Scan(Project, Filter)
     */
    @Test
    public void testProjectProjectExpressionFilterIntoScan() {
        assertPlan(
            optimizeLogical("SELECT d1, f2 FROM (SELECT f0 + f1 d1, f2, f3 FROM p WHERE f4 > 1)"),
            plan(
                planRow(0, RootLogicalRel.class, "", 50d),
                planRow(1, ProjectLogicalRel.class, "d1=[+($0, $1)], f2=[$2]", 50d),
                planRow(2, MapScanLogicalRel.class, "table=[[hazelcast, p[projects=[0, 1, 2], filter=>($4, 1)]]]", 50d)
            )
        );
    }

    /**
     * Before: Project2(expression) <- Project1 <- Filter <- Scan
     * After : Project <- Scan(Project, Filter)
     */
    @Test
    public void testProjectExpressionProjectFilterIntoScan() {
        assertPlan(
            optimizeLogical("SELECT f0 + f1 FROM (SELECT f0, f1, f2, f3 FROM p WHERE f2 > 1)"),
            plan(
                planRow(0, RootLogicalRel.class, "", 50d),
                planRow(1, ProjectLogicalRel.class, "EXPR$0=[+($0, $1)]", 50d),
                planRow(2, MapScanLogicalRel.class, "table=[[hazelcast, p[projects=[0, 1], filter=>($2, 1)]]]", 50d)
            )
        );
    }

    /**
     * Before: Project2(expression) <- Project1(expression) <- Filter <- Scan
     * After : Project <- Scan(Project, Filter)
     */
    @Test
    public void testProjectExpressionProjectExpressionFilterIntoScan() {
        assertPlan(
            optimizeLogical("SELECT d1 + f2 FROM (SELECT f0 + f1 d1, f2, f3 FROM p WHERE f4 > 1)"),
            plan(
                planRow(0, RootLogicalRel.class, "", 50d),
                planRow(1, ProjectLogicalRel.class, "EXPR$0=[+(+($0, $1), $2)]", 50d),
                planRow(2, MapScanLogicalRel.class, "table=[[hazelcast, p[projects=[0, 1, 2], filter=>($4, 1)]]]", 50d)
            )
        );
    }

    /**
     * Before: Project2 <- Filter <- Project1 <- Scan
     * After : Scan(Project2, Filter)
     */
    @Test
    public void testProjectFilterProjectIntoScan() {
        assertPlan(
            optimizeLogical("SELECT f0 FROM (SELECT f0, f1, f2 FROM p) WHERE f1 > 1"),
            plan(
                planRow(0, RootLogicalRel.class, "", 50d),
                planRow(1, MapScanLogicalRel.class, "table=[[hazelcast, p[projects=[0], filter=>($1, 1)]]]", 50d)
            )
        );
    }

    /**
     * Before: Project2 <- Filter <- Project1(expression) <- Scan
     * After : Project <- Project <- Scan(Project2, Filter)
     *
     */
    @Test
    public void testProjectFilterProjectExpressionIntoScan() {
        assertPlan(
            optimizeLogical("SELECT d1, f2 FROM (SELECT f0 + f1 d1, f2, f3, f4 FROM p) WHERE f3 > 1"),
            plan(
                planRow(0, RootLogicalRel.class, "", 50d),
                planRow(1, ProjectLogicalRel.class, "d1=[+($0, $1)], f2=[$2]", 50d),
                planRow(2, MapScanLogicalRel.class, "table=[[hazelcast, p[projects=[0, 1, 2], filter=>($3, 1)]]]", 50d)
            )
        );
    }

    /**
     * Before: Project2(expression) <- Filter <- Project1 <- Scan
     * After : Project <-  Scan(Project, Filter)
     *
     */
    @Test
    public void testProjectExpressionFilterProjectIntoScan() {
        assertPlan(
            optimizeLogical("SELECT f0 + f1 FROM (SELECT f0, f1, f2, f3 FROM p) WHERE f2 > 1"),
            plan(
                planRow(0, RootLogicalRel.class, "", 50d),
                planRow(1, ProjectLogicalRel.class, "EXPR$0=[+($0, $1)]", 50d),
                planRow(2, MapScanLogicalRel.class, "table=[[hazelcast, p[projects=[0, 1], filter=>($2, 1)]]]", 50d)
            )
        );
    }

    /**
     * Before: Project2(expression) <- Filter <- Project1(expression) <- Scan
     * After : Project <- Project <- Scan(Project, Filter)
     *
     */
    @Test
    public void testProjectExpressionFilterProjectExpressionIntoScan() {
        assertPlan(
            optimizeLogical("SELECT d1 + f2 FROM (SELECT f0 + f1 d1, f2, f3, f4 FROM p) WHERE f3 > 1"),
            plan(
                planRow(0, RootLogicalRel.class, "", 50d),
                planRow(1, ProjectLogicalRel.class, "EXPR$0=[+(+($0, $1), $2)]", 50d),
                planRow(2, MapScanLogicalRel.class, "table=[[hazelcast, p[projects=[0, 1, 2], filter=>($3, 1)]]]", 50d)
            )
        );
    }

    /**
     * Before: Project1 <- Filter1 <- Project2 <- Filter2 <- Scan
     * After : Scan(Project1, Filter1 and Filter2)
     */
    @Test
    public void testProjectFilterProjectFilterIntoScan() {
        assertPlan(
            optimizeLogical("SELECT f0 FROM (SELECT f0, f1, f2 FROM p WHERE f3 > 1) WHERE f1 > 1"),
            plan(
                planRow(0, RootLogicalRel.class, "", 25d),
                planRow(1, MapScanLogicalRel.class, "table=[[hazelcast, p[projects=[0], filter=AND(>($3, 1), >($1, 1))]]]", 25d)
            )
        );
    }

    /**
     * Before: Project1 <- Filter1 <- Project2(expression) <- Filter2 <- Scan
     * After : Project1 <- Project2 <- Scan(Project, Filter1 and Filter2)
     */
    @Test
    public void testProjectFilterProjectExpressionFilterIntoScan() {
        assertPlan(
            optimizeLogical("SELECT d1, f2 FROM (SELECT f0 + f1 d1, f2, f3, f4 FROM p WHERE f3 > 1) WHERE f2 > 2"),
            plan(
                planRow(0, RootLogicalRel.class, "", 25d),
                planRow(1, ProjectLogicalRel.class, "d1=[+($0, $1)], f2=[$2]", 25d),
                planRow(2, MapScanLogicalRel.class, "table=[[hazelcast, p[projects=[0, 1, 2], filter=AND(>($3, 1), >($2, 2))]]]", 25d)
            )
        );
    }

    /**
     * Before: Project1(expression) <- Filter1 <- Project2 <- Filter2 <- Scan
     * After : Project <- Scan(Project, Filter1 and Filter2)
     */
    @Test
    public void testProjectExpressionFilterProjectFilterIntoScan() {
        assertPlan(
            optimizeLogical("SELECT f0 + f1 FROM (SELECT f0, f1, f2, f3 FROM p WHERE f3 > 1) WHERE f2 > 1"),
            plan(
                planRow(0, RootLogicalRel.class, "", 25d),
                planRow(1, ProjectLogicalRel.class, "EXPR$0=[+($0, $1)]", 25d),
                planRow(2, MapScanLogicalRel.class, "table=[[hazelcast, p[projects=[0, 1], filter=AND(>($3, 1), >($2, 1))]]]", 25d)
            )
        );
    }

    /**
     * Before: Project1(expression) <- Filter1 <- Project2(expression) <- Filter2 <- Scan
     * After : Project1 <- Project2 <- Scan(Project, Filter1 and Filter2)
     */
    @Test
    public void testProjectExpressionFilterProjectExpressionFilterIntoScan() {
        assertPlan(
            optimizeLogical("SELECT d1 + f2 FROM (SELECT f0 + f1 d1, f2, f3, f4 FROM p WHERE f3 > 1) WHERE f2 > 2"),
            plan(
                planRow(0, RootLogicalRel.class, "", 25d),
                planRow(1, ProjectLogicalRel.class, "EXPR$0=[+(+($0, $1), $2)]", 25d),
>>>>>>> f60891c4
                planRow(2, MapScanLogicalRel.class, "table=[[hazelcast, p[projects=[0, 1, 2], filter=AND(>($3, 1), >($2, 2))]]]", 25d)
            )
        );
    }

    /**
     * Before: Project1(expression) <- Filter1 <- Project2 <- Filter2 <- Scan
     * After : Project <- Scan(Project, Filter1 and Filter2)
     */
    @Test
<<<<<<< HEAD
    public void testProjectExpressionFilterProjectFilterIntoScan() {
        assertPlan(
            optimizeLogical("SELECT f1 + f2 FROM (SELECT f1, f2, f3, f4 FROM p WHERE f4 > 1) WHERE f3 > 1"),
            plan(
                planRow(0, RootLogicalRel.class, "", 25d),
                planRow(1, ProjectLogicalRel.class, "EXPR$0=[+($0, $1)]", 25d),
                planRow(2, MapScanLogicalRel.class, "table=[[hazelcast, p[projects=[0, 1], filter=AND(>($3, 1), >($2, 1))]]]", 25d)
            )
        );
    }

    /**
     * Before: Project1(expression) <- Filter1 <- Project2(expression) <- Filter2 <- Scan
     * After : Project1 <- Project2 <- Scan(Project, Filter1 and Filter2)
     */
    @Test
    public void testProjectExpressionFilterProjectExpressionFilterIntoScan() {
        assertPlan(
            optimizeLogical("SELECT d1 + f3 FROM (SELECT f1 + f2 d1, f3, f4, f5 FROM p WHERE f4 > 1) WHERE f3 > 2"),
            plan(
                planRow(0, RootLogicalRel.class, "", 25d),
                planRow(1, ProjectLogicalRel.class, "EXPR$0=[+(+($0, $1), $2)]", 25d),
                planRow(2, MapScanLogicalRel.class, "table=[[hazelcast, p[projects=[0, 1, 2], filter=AND(>($3, 1), >($2, 2))]]]", 25d)
=======
    public void testFilterCompoundExpression() {
        assertPlan(
            optimizeLogical("SELECT f2 FROM (SELECT f0 + f1 d1, f2 FROM p) WHERE d1 + f2 > 2"),
            plan(
                planRow(0, RootLogicalRel.class, "", 50d),
                planRow(1, MapScanLogicalRel.class, "table=[[hazelcast, p[projects=[2], filter=>(+(+($0, $1), $2), 2)]]]", 50d)
>>>>>>> f60891c4
            )
        );
    }
}<|MERGE_RESOLUTION|>--- conflicted
+++ resolved
@@ -30,25 +30,73 @@
 @RunWith(HazelcastSerialClassRunner.class)
 @Category({QuickTest.class, ParallelJVMTest.class})
 public class LogicalProjectFilterTest extends OptimizerTestSupport {
+    @Test
+    public void testTrivialProject() {
+        assertPlan(
+            optimizeLogical("SELECT f0, f1, f2, f3, f4 FROM p"),
+            plan(
+                planRow(0, RootLogicalRel.class, "", 100d),
+                planRow(1, MapScanLogicalRel.class, "table=[[hazelcast, p[projects=[0, 1, 2, 3, 4]]]]", 100d)
+            )
+        );
+    }
+
+    @Test
+    public void testTrivialProjectProject() {
+        assertPlan(
+            optimizeLogical("SELECT f0, f1, f2, f3, f4 FROM (SELECT f0, f1, f2, f3, f4 FROM p)"),
+            plan(
+                planRow(0, RootLogicalRel.class, "", 100d),
+                planRow(1, MapScanLogicalRel.class, "table=[[hazelcast, p[projects=[0, 1, 2, 3, 4]]]]", 100d)
+            )
+        );
+    }
+
+    @Test
+    public void testTrivialStarProject() {
+        assertPlan(
+            optimizeLogical("SELECT * FROM p"),
+            plan(
+                planRow(0, RootLogicalRel.class, "", 100d),
+                planRow(1, MapScanLogicalRel.class, "table=[[hazelcast, p[projects=[0, 1, 2, 3, 4]]]]", 100d)
+            )
+        );
+    }
+
+    @Test
+    public void testTrivialStarProjectProject() {
+        assertPlan(
+            optimizeLogical("SELECT * FROM (SELECT * FROM p)"),
+            plan(
+                planRow(0, RootLogicalRel.class, "", 100d),
+                planRow(1, MapScanLogicalRel.class, "table=[[hazelcast, p[projects=[0, 1, 2, 3, 4]]]]", 100d)
+            )
+        );
+    }
+
     /**
      * Before: Project <- Scan
      * After : Scan(Project)
      */
     @Test
-<<<<<<< HEAD
     public void testProjectIntoScan() {
-=======
-    public void testTrivialProject() {
->>>>>>> f60891c4
-        assertPlan(
-            optimizeLogical("SELECT f0, f1, f2, f3, f4 FROM p"),
-            plan(
-                planRow(0, RootLogicalRel.class, "", 100d),
-<<<<<<< HEAD
+        assertPlan(
+            optimizeLogical("SELECT f0, f1 FROM p"),
+            plan(
+                planRow(0, RootLogicalRel.class, "", 100d),
                 planRow(1, MapScanLogicalRel.class, "table=[[hazelcast, p[projects=[0, 1]]]]", 100d)
-=======
-                planRow(1, MapScanLogicalRel.class, "table=[[hazelcast, p[projects=[0, 1, 2, 3, 4]]]]", 100d)
->>>>>>> f60891c4
+            )
+        );
+    }
+
+    @Test
+    public void testProjectWithoutInputReferences() {
+        assertPlan(
+            optimizeLogical("SELECT TRUE FROM p"),
+            plan(
+                planRow(0, RootLogicalRel.class, "", 100d),
+                planRow(1, ProjectLogicalRel.class, "EXPR$0=[true]", 100d),
+                planRow(2, MapScanLogicalRel.class, "table=[[hazelcast, p[projects=[]]]]", 100d)
             )
         );
     }
@@ -58,85 +106,12 @@
      * After : Project(exp) <- Scan(Project)
      */
     @Test
-<<<<<<< HEAD
     public void testProjectExpressionIntoScan() {
         assertPlan(
-            optimizeLogical("SELECT f1 + f2, f3 FROM p"),
-            plan(
-                planRow(0, RootLogicalRel.class, "", 100d),
-                planRow(1, ProjectLogicalRel.class, "EXPR$0=[+($0, $1)], f3=[$2]", 100d),
-=======
-    public void testTrivialProjectProject() {
-        assertPlan(
-            optimizeLogical("SELECT f0, f1, f2, f3, f4 FROM (SELECT f0, f1, f2, f3, f4 FROM p)"),
-            plan(
-                planRow(0, RootLogicalRel.class, "", 100d),
-                planRow(1, MapScanLogicalRel.class, "table=[[hazelcast, p[projects=[0, 1, 2, 3, 4]]]]", 100d)
-            )
-        );
-    }
-
-    @Test
-    public void testTrivialStarProject() {
-        assertPlan(
-            optimizeLogical("SELECT * FROM p"),
-            plan(
-                planRow(0, RootLogicalRel.class, "", 100d),
-                planRow(1, MapScanLogicalRel.class, "table=[[hazelcast, p[projects=[0, 1, 2, 3, 4]]]]", 100d)
-            )
-        );
-    }
-
-    @Test
-    public void testTrivialStarProjectProject() {
-        assertPlan(
-            optimizeLogical("SELECT * FROM (SELECT * FROM p)"),
-            plan(
-                planRow(0, RootLogicalRel.class, "", 100d),
-                planRow(1, MapScanLogicalRel.class, "table=[[hazelcast, p[projects=[0, 1, 2, 3, 4]]]]", 100d)
-            )
-        );
-    }
-
-    /**
-     * Before: Project <- Scan
-     * After : Scan(Project)
-     */
-    @Test
-    public void testProjectIntoScan() {
-        assertPlan(
-            optimizeLogical("SELECT f0, f1 FROM p"),
-            plan(
-                planRow(0, RootLogicalRel.class, "", 100d),
-                planRow(1, MapScanLogicalRel.class, "table=[[hazelcast, p[projects=[0, 1]]]]", 100d)
-            )
-        );
-    }
-
-    @Test
-    public void testProjectWithoutInputReferences() {
-        assertPlan(
-            optimizeLogical("SELECT TRUE FROM p"),
-            plan(
-                planRow(0, RootLogicalRel.class, "", 100d),
-                planRow(1, ProjectLogicalRel.class, "EXPR$0=[true]", 100d),
-                planRow(2, MapScanLogicalRel.class, "table=[[hazelcast, p[projects=[]]]]", 100d)
-            )
-        );
-    }
-
-    /**
-     * Before: Project(exp) <- Scan
-     * After : Project(exp) <- Scan(Project)
-     */
-    @Test
-    public void testProjectExpressionIntoScan() {
-        assertPlan(
             optimizeLogical("SELECT f0 + f1, f2 FROM p"),
             plan(
                 planRow(0, RootLogicalRel.class, "", 100d),
                 planRow(1, ProjectLogicalRel.class, "EXPR$0=[+($0, $1)], f2=[$2]", 100d),
->>>>>>> f60891c4
                 planRow(2, MapScanLogicalRel.class, "table=[[hazelcast, p[projects=[0, 1, 2]]]]", 100d)
             )
         );
@@ -149,8 +124,7 @@
     @Test
     public void testProjectFilterIntoScan() {
         assertPlan(
-<<<<<<< HEAD
-            optimizeLogical("SELECT f1, f2 FROM p WHERE f3 > 1"),
+            optimizeLogical("SELECT f0, f1 FROM p WHERE f2 > 1"),
             plan(
                 planRow(0, RootLogicalRel.class, "", 50d),
                 planRow(1, MapScanLogicalRel.class, "table=[[hazelcast, p[projects=[0, 1], filter=>($2, 1)]]]", 50d)
@@ -165,10 +139,10 @@
     @Test
     public void testProjectExpressionFilterScan() {
         assertPlan(
-            optimizeLogical("SELECT f1 + f2, f3 FROM p WHERE f4 > 1"),
-            plan(
-                planRow(0, RootLogicalRel.class, "", 50d),
-                planRow(1, ProjectLogicalRel.class, "EXPR$0=[+($0, $1)], f3=[$2]", 50d),
+            optimizeLogical("SELECT f0 + f1, f2 FROM p WHERE f3 > 1"),
+            plan(
+                planRow(0, RootLogicalRel.class, "", 50d),
+                planRow(1, ProjectLogicalRel.class, "EXPR$0=[+($0, $1)], f2=[$2]", 50d),
                 planRow(2, MapScanLogicalRel.class, "table=[[hazelcast, p[projects=[0, 1, 2], filter=>($3, 1)]]]", 50d)
             )
         );
@@ -180,37 +154,6 @@
      */
     @Test
     public void testProjectProjectIntoScan() {
-=======
-            optimizeLogical("SELECT f0, f1 FROM p WHERE f2 > 1"),
-            plan(
-                planRow(0, RootLogicalRel.class, "", 50d),
-                planRow(1, MapScanLogicalRel.class, "table=[[hazelcast, p[projects=[0, 1], filter=>($2, 1)]]]", 50d)
-            )
-        );
-    }
-
-    /**
-     * Before: Project(exp) <- Filter <- Scan
-     * After : Project(exp) <- Scan(Project, Filter)
-     */
-    @Test
-    public void testProjectExpressionFilterScan() {
-        assertPlan(
-            optimizeLogical("SELECT f0 + f1, f2 FROM p WHERE f3 > 1"),
-            plan(
-                planRow(0, RootLogicalRel.class, "", 50d),
-                planRow(1, ProjectLogicalRel.class, "EXPR$0=[+($0, $1)], f2=[$2]", 50d),
-                planRow(2, MapScanLogicalRel.class, "table=[[hazelcast, p[projects=[0, 1, 2], filter=>($3, 1)]]]", 50d)
-            )
-        );
-    }
-
-    /**
-     * Before: Project2 <- Project1 <- Scan
-     * After : Scan(Project2)
-     */
-    @Test
-    public void testProjectProjectIntoScan() {
         assertPlan(
             optimizeLogical("SELECT f0 FROM (SELECT f0, f1 FROM p)"),
             plan(
@@ -258,57 +201,8 @@
      */
     @Test
     public void testProjectExpressionProjectExpressionIntoScan() {
->>>>>>> f60891c4
         assertPlan(
             optimizeLogical("SELECT d1 + f2 FROM (SELECT f0 + f1 d1, f2, f3 FROM p)"),
-            plan(
-                planRow(0, RootLogicalRel.class, "", 100d),
-<<<<<<< HEAD
-                planRow(1, MapScanLogicalRel.class, "table=[[hazelcast, p[projects=[0]]]]", 100d)
-            )
-        );
-    }
-
-    /**
-     * Before: Project2 <- Project1(expression) <- Scan
-     * After : Scan(Project2)
-     */
-    @Test
-    public void testProjectProjectExpressionIntoScan() {
-        assertPlan(
-            optimizeLogical("SELECT d1, f3 FROM (SELECT f1 + f2 d1, f3, f4 FROM p)"),
-            plan(
-                planRow(0, RootLogicalRel.class, "", 100d),
-                planRow(1, ProjectLogicalRel.class, "d1=[+($0, $1)], f3=[$2]", 100d),
-                planRow(2, MapScanLogicalRel.class, "table=[[hazelcast, p[projects=[0, 1, 2]]]]", 100d)
-            )
-        );
-    }
-
-    /**
-     * Before: Project2(expression) <- Project1 <- Scan
-     * After : Project2 <- Scan(Project2)
-     */
-    @Test
-    public void testProjectExpressionProjectIntoScan() {
-        assertPlan(
-            optimizeLogical("SELECT f1 + f2, f3 FROM (SELECT f1, f2, f3, f4 FROM p)"),
-            plan(
-                planRow(0, RootLogicalRel.class, "", 100d),
-                planRow(1, ProjectLogicalRel.class, "EXPR$0=[+($0, $1)], f3=[$2]", 100d),
-                planRow(2, MapScanLogicalRel.class, "table=[[hazelcast, p[projects=[0, 1, 2]]]]", 100d)
-            )
-        );
-    }
-
-    /**
-     * Before: Project2(expression) <- Project1(expression) <- Scan
-     * After : Scan(Project2)
-     */
-    @Test
-    public void testProjectExpressionProjectExpressionIntoScan() {
-        assertPlan(
-            optimizeLogical("SELECT d1 + f3 FROM (SELECT f1 + f2 d1, f3, f4 FROM p)"),
             plan(
                 planRow(0, RootLogicalRel.class, "", 100d),
                 planRow(1, ProjectLogicalRel.class, "EXPR$0=[+(+($0, $1), $2)]", 100d),
@@ -324,7 +218,7 @@
     @Test
     public void testProjectProjectFilterIntoScan() {
         assertPlan(
-            optimizeLogical("SELECT f1 FROM (SELECT f1, f2 FROM p WHERE f3 > 1)"),
+            optimizeLogical("SELECT f0 FROM (SELECT f0, f1 FROM p WHERE f2 > 1)"),
             plan(
                 planRow(0, RootLogicalRel.class, "", 50d),
                 planRow(1, MapScanLogicalRel.class, "table=[[hazelcast, p[projects=[0], filter=>($2, 1)]]]", 50d)
@@ -339,10 +233,10 @@
     @Test
     public void testProjectProjectExpressionFilterIntoScan() {
         assertPlan(
-            optimizeLogical("SELECT d1, f3 FROM (SELECT f1 + f2 d1, f3, f4 FROM p WHERE f5 > 1)"),
-            plan(
-                planRow(0, RootLogicalRel.class, "", 50d),
-                planRow(1, ProjectLogicalRel.class, "d1=[+($0, $1)], f3=[$2]", 50d),
+            optimizeLogical("SELECT d1, f2 FROM (SELECT f0 + f1 d1, f2, f3 FROM p WHERE f4 > 1)"),
+            plan(
+                planRow(0, RootLogicalRel.class, "", 50d),
+                planRow(1, ProjectLogicalRel.class, "d1=[+($0, $1)], f2=[$2]", 50d),
                 planRow(2, MapScanLogicalRel.class, "table=[[hazelcast, p[projects=[0, 1, 2], filter=>($4, 1)]]]", 50d)
             )
         );
@@ -355,7 +249,7 @@
     @Test
     public void testProjectExpressionProjectFilterIntoScan() {
         assertPlan(
-            optimizeLogical("SELECT f1 + f2 FROM (SELECT f1, f2, f3, f4 FROM p WHERE f3 > 1)"),
+            optimizeLogical("SELECT f0 + f1 FROM (SELECT f0, f1, f2, f3 FROM p WHERE f2 > 1)"),
             plan(
                 planRow(0, RootLogicalRel.class, "", 50d),
                 planRow(1, ProjectLogicalRel.class, "EXPR$0=[+($0, $1)]", 50d),
@@ -371,7 +265,7 @@
     @Test
     public void testProjectExpressionProjectExpressionFilterIntoScan() {
         assertPlan(
-            optimizeLogical("SELECT d1 + f3 FROM (SELECT f1 + f2 d1, f3, f4 FROM p WHERE f5 > 1)"),
+            optimizeLogical("SELECT d1 + f2 FROM (SELECT f0 + f1 d1, f2, f3 FROM p WHERE f4 > 1)"),
             plan(
                 planRow(0, RootLogicalRel.class, "", 50d),
                 planRow(1, ProjectLogicalRel.class, "EXPR$0=[+(+($0, $1), $2)]", 50d),
@@ -387,7 +281,7 @@
     @Test
     public void testProjectFilterProjectIntoScan() {
         assertPlan(
-            optimizeLogical("SELECT f1 FROM (SELECT f1, f2, f3 FROM p) WHERE f2 > 1"),
+            optimizeLogical("SELECT f0 FROM (SELECT f0, f1, f2 FROM p) WHERE f1 > 1"),
             plan(
                 planRow(0, RootLogicalRel.class, "", 50d),
                 planRow(1, MapScanLogicalRel.class, "table=[[hazelcast, p[projects=[0], filter=>($1, 1)]]]", 50d)
@@ -403,10 +297,10 @@
     @Test
     public void testProjectFilterProjectExpressionIntoScan() {
         assertPlan(
-            optimizeLogical("SELECT d1, f3 FROM (SELECT f1 + f2 d1, f3, f4, f5 FROM p) WHERE f4 > 1"),
-            plan(
-                planRow(0, RootLogicalRel.class, "", 50d),
-                planRow(1, ProjectLogicalRel.class, "d1=[+($0, $1)], f3=[$2]", 50d),
+            optimizeLogical("SELECT d1, f2 FROM (SELECT f0 + f1 d1, f2, f3, f4 FROM p) WHERE f3 > 1"),
+            plan(
+                planRow(0, RootLogicalRel.class, "", 50d),
+                planRow(1, ProjectLogicalRel.class, "d1=[+($0, $1)], f2=[$2]", 50d),
                 planRow(2, MapScanLogicalRel.class, "table=[[hazelcast, p[projects=[0, 1, 2], filter=>($3, 1)]]]", 50d)
             )
         );
@@ -420,7 +314,7 @@
     @Test
     public void testProjectExpressionFilterProjectIntoScan() {
         assertPlan(
-            optimizeLogical("SELECT f1 + f2 FROM (SELECT f1, f2, f3, f4 FROM p) WHERE f3 > 1"),
+            optimizeLogical("SELECT f0 + f1 FROM (SELECT f0, f1, f2, f3 FROM p) WHERE f2 > 1"),
             plan(
                 planRow(0, RootLogicalRel.class, "", 50d),
                 planRow(1, ProjectLogicalRel.class, "EXPR$0=[+($0, $1)]", 50d),
@@ -437,168 +331,6 @@
     @Test
     public void testProjectExpressionFilterProjectExpressionIntoScan() {
         assertPlan(
-            optimizeLogical("SELECT d1 + f3 FROM (SELECT f1 + f2 d1, f3, f4, f5 FROM p) WHERE f4 > 1"),
-            plan(
-                planRow(0, RootLogicalRel.class, "", 50d),
-                planRow(1, ProjectLogicalRel.class, "EXPR$0=[+(+($0, $1), $2)]", 50d),
-                planRow(2, MapScanLogicalRel.class, "table=[[hazelcast, p[projects=[0, 1, 2], filter=>($3, 1)]]]", 50d)
-            )
-        );
-    }
-
-    /**
-     * Before: Project1 <- Filter1 <- Project2 <- Filter2 <- Scan
-     * After : Scan(Project1, Filter1 and Filter2)
-     */
-    @Test
-    public void testProjectFilterProjectFilterIntoScan() {
-        assertPlan(
-            optimizeLogical("SELECT f1 FROM (SELECT f1, f2, f3 FROM p WHERE f4 > 1) WHERE f2 > 1"),
-            plan(
-                planRow(0, RootLogicalRel.class, "", 25d),
-                planRow(1, MapScanLogicalRel.class, "table=[[hazelcast, p[projects=[0], filter=AND(>($3, 1), >($1, 1))]]]", 25d)
-            )
-        );
-    }
-
-    /**
-     * Before: Project1 <- Filter1 <- Project2(expression) <- Filter2 <- Scan
-     * After : Project1 <- Project2 <- Scan(Project, Filter1 and Filter2)
-     */
-    @Test
-    public void testProjectFilterProjectExpressionFilterIntoScan() {
-        assertPlan(
-            optimizeLogical("SELECT d1, f3 FROM (SELECT f1 + f2 d1, f3, f4, f5 FROM p WHERE f4 > 1) WHERE f3 > 2"),
-            plan(
-                planRow(0, RootLogicalRel.class, "", 25d),
-                planRow(1, ProjectLogicalRel.class, "d1=[+($0, $1)], f3=[$2]", 25d),
-=======
-                planRow(1, ProjectLogicalRel.class, "EXPR$0=[+(+($0, $1), $2)]", 100d),
-                planRow(2, MapScanLogicalRel.class, "table=[[hazelcast, p[projects=[0, 1, 2]]]]", 100d)
-            )
-        );
-    }
-
-    /**
-     * Before: Project2 <- Project1 <- Filter <- Scan
-     * After : Scan(Project2, Filter)
-     */
-    @Test
-    public void testProjectProjectFilterIntoScan() {
-        assertPlan(
-            optimizeLogical("SELECT f0 FROM (SELECT f0, f1 FROM p WHERE f2 > 1)"),
-            plan(
-                planRow(0, RootLogicalRel.class, "", 50d),
-                planRow(1, MapScanLogicalRel.class, "table=[[hazelcast, p[projects=[0], filter=>($2, 1)]]]", 50d)
-            )
-        );
-    }
-
-    /**
-     * Before: Project2 <- Project1(expression) <- Filter <- Scan
-     * After : Project <- Scan(Project, Filter)
-     */
-    @Test
-    public void testProjectProjectExpressionFilterIntoScan() {
-        assertPlan(
-            optimizeLogical("SELECT d1, f2 FROM (SELECT f0 + f1 d1, f2, f3 FROM p WHERE f4 > 1)"),
-            plan(
-                planRow(0, RootLogicalRel.class, "", 50d),
-                planRow(1, ProjectLogicalRel.class, "d1=[+($0, $1)], f2=[$2]", 50d),
-                planRow(2, MapScanLogicalRel.class, "table=[[hazelcast, p[projects=[0, 1, 2], filter=>($4, 1)]]]", 50d)
-            )
-        );
-    }
-
-    /**
-     * Before: Project2(expression) <- Project1 <- Filter <- Scan
-     * After : Project <- Scan(Project, Filter)
-     */
-    @Test
-    public void testProjectExpressionProjectFilterIntoScan() {
-        assertPlan(
-            optimizeLogical("SELECT f0 + f1 FROM (SELECT f0, f1, f2, f3 FROM p WHERE f2 > 1)"),
-            plan(
-                planRow(0, RootLogicalRel.class, "", 50d),
-                planRow(1, ProjectLogicalRel.class, "EXPR$0=[+($0, $1)]", 50d),
-                planRow(2, MapScanLogicalRel.class, "table=[[hazelcast, p[projects=[0, 1], filter=>($2, 1)]]]", 50d)
-            )
-        );
-    }
-
-    /**
-     * Before: Project2(expression) <- Project1(expression) <- Filter <- Scan
-     * After : Project <- Scan(Project, Filter)
-     */
-    @Test
-    public void testProjectExpressionProjectExpressionFilterIntoScan() {
-        assertPlan(
-            optimizeLogical("SELECT d1 + f2 FROM (SELECT f0 + f1 d1, f2, f3 FROM p WHERE f4 > 1)"),
-            plan(
-                planRow(0, RootLogicalRel.class, "", 50d),
-                planRow(1, ProjectLogicalRel.class, "EXPR$0=[+(+($0, $1), $2)]", 50d),
-                planRow(2, MapScanLogicalRel.class, "table=[[hazelcast, p[projects=[0, 1, 2], filter=>($4, 1)]]]", 50d)
-            )
-        );
-    }
-
-    /**
-     * Before: Project2 <- Filter <- Project1 <- Scan
-     * After : Scan(Project2, Filter)
-     */
-    @Test
-    public void testProjectFilterProjectIntoScan() {
-        assertPlan(
-            optimizeLogical("SELECT f0 FROM (SELECT f0, f1, f2 FROM p) WHERE f1 > 1"),
-            plan(
-                planRow(0, RootLogicalRel.class, "", 50d),
-                planRow(1, MapScanLogicalRel.class, "table=[[hazelcast, p[projects=[0], filter=>($1, 1)]]]", 50d)
-            )
-        );
-    }
-
-    /**
-     * Before: Project2 <- Filter <- Project1(expression) <- Scan
-     * After : Project <- Project <- Scan(Project2, Filter)
-     *
-     */
-    @Test
-    public void testProjectFilterProjectExpressionIntoScan() {
-        assertPlan(
-            optimizeLogical("SELECT d1, f2 FROM (SELECT f0 + f1 d1, f2, f3, f4 FROM p) WHERE f3 > 1"),
-            plan(
-                planRow(0, RootLogicalRel.class, "", 50d),
-                planRow(1, ProjectLogicalRel.class, "d1=[+($0, $1)], f2=[$2]", 50d),
-                planRow(2, MapScanLogicalRel.class, "table=[[hazelcast, p[projects=[0, 1, 2], filter=>($3, 1)]]]", 50d)
-            )
-        );
-    }
-
-    /**
-     * Before: Project2(expression) <- Filter <- Project1 <- Scan
-     * After : Project <-  Scan(Project, Filter)
-     *
-     */
-    @Test
-    public void testProjectExpressionFilterProjectIntoScan() {
-        assertPlan(
-            optimizeLogical("SELECT f0 + f1 FROM (SELECT f0, f1, f2, f3 FROM p) WHERE f2 > 1"),
-            plan(
-                planRow(0, RootLogicalRel.class, "", 50d),
-                planRow(1, ProjectLogicalRel.class, "EXPR$0=[+($0, $1)]", 50d),
-                planRow(2, MapScanLogicalRel.class, "table=[[hazelcast, p[projects=[0, 1], filter=>($2, 1)]]]", 50d)
-            )
-        );
-    }
-
-    /**
-     * Before: Project2(expression) <- Filter <- Project1(expression) <- Scan
-     * After : Project <- Project <- Scan(Project, Filter)
-     *
-     */
-    @Test
-    public void testProjectExpressionFilterProjectExpressionIntoScan() {
-        assertPlan(
             optimizeLogical("SELECT d1 + f2 FROM (SELECT f0 + f1 d1, f2, f3, f4 FROM p) WHERE f3 > 1"),
             plan(
                 planRow(0, RootLogicalRel.class, "", 50d),
@@ -666,49 +398,18 @@
             plan(
                 planRow(0, RootLogicalRel.class, "", 25d),
                 planRow(1, ProjectLogicalRel.class, "EXPR$0=[+(+($0, $1), $2)]", 25d),
->>>>>>> f60891c4
                 planRow(2, MapScanLogicalRel.class, "table=[[hazelcast, p[projects=[0, 1, 2], filter=AND(>($3, 1), >($2, 2))]]]", 25d)
             )
         );
     }
 
-    /**
-     * Before: Project1(expression) <- Filter1 <- Project2 <- Filter2 <- Scan
-     * After : Project <- Scan(Project, Filter1 and Filter2)
-     */
-    @Test
-<<<<<<< HEAD
-    public void testProjectExpressionFilterProjectFilterIntoScan() {
-        assertPlan(
-            optimizeLogical("SELECT f1 + f2 FROM (SELECT f1, f2, f3, f4 FROM p WHERE f4 > 1) WHERE f3 > 1"),
-            plan(
-                planRow(0, RootLogicalRel.class, "", 25d),
-                planRow(1, ProjectLogicalRel.class, "EXPR$0=[+($0, $1)]", 25d),
-                planRow(2, MapScanLogicalRel.class, "table=[[hazelcast, p[projects=[0, 1], filter=AND(>($3, 1), >($2, 1))]]]", 25d)
-            )
-        );
-    }
-
-    /**
-     * Before: Project1(expression) <- Filter1 <- Project2(expression) <- Filter2 <- Scan
-     * After : Project1 <- Project2 <- Scan(Project, Filter1 and Filter2)
-     */
-    @Test
-    public void testProjectExpressionFilterProjectExpressionFilterIntoScan() {
-        assertPlan(
-            optimizeLogical("SELECT d1 + f3 FROM (SELECT f1 + f2 d1, f3, f4, f5 FROM p WHERE f4 > 1) WHERE f3 > 2"),
-            plan(
-                planRow(0, RootLogicalRel.class, "", 25d),
-                planRow(1, ProjectLogicalRel.class, "EXPR$0=[+(+($0, $1), $2)]", 25d),
-                planRow(2, MapScanLogicalRel.class, "table=[[hazelcast, p[projects=[0, 1, 2], filter=AND(>($3, 1), >($2, 2))]]]", 25d)
-=======
+    @Test
     public void testFilterCompoundExpression() {
         assertPlan(
             optimizeLogical("SELECT f2 FROM (SELECT f0 + f1 d1, f2 FROM p) WHERE d1 + f2 > 2"),
             plan(
                 planRow(0, RootLogicalRel.class, "", 50d),
                 planRow(1, MapScanLogicalRel.class, "table=[[hazelcast, p[projects=[2], filter=>(+(+($0, $1), $2), 2)]]]", 50d)
->>>>>>> f60891c4
             )
         );
     }
